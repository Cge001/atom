_ = require 'underscore-plus'
{extend, flatten, toArray, last} = _

ReactEditorView = require '../src/react-editor-view'
nbsp = String.fromCharCode(160)

describe "EditorComponent", ->
  [contentNode, editor, wrapperView, component, node, verticalScrollbarNode, horizontalScrollbarNode] = []
  [lineHeightInPixels, charWidth, delayAnimationFrames, nextAnimationFrame, lineOverdrawMargin] = []

  beforeEach ->
    lineOverdrawMargin = 2

    waitsForPromise ->
      atom.packages.activatePackage('language-javascript')

    runs ->
      spyOn(window, "setInterval").andCallFake window.fakeSetInterval
      spyOn(window, "clearInterval").andCallFake window.fakeClearInterval

      delayAnimationFrames = false
      nextAnimationFrame = null
      spyOn(window, 'requestAnimationFrame').andCallFake (fn) ->
        if delayAnimationFrames
          nextAnimationFrame = fn
        else
          fn()

    waitsForPromise ->
      atom.project.open('sample.js').then (o) -> editor = o

    runs ->
      contentNode = document.querySelector('#jasmine-content')
      contentNode.style.width = '1000px'

      wrapperView = new ReactEditorView(editor, {lineOverdrawMargin})
      wrapperView.attachToDom()
      {component} = wrapperView
      component.setLineHeight(1.3)
      component.setFontSize(20)

      lineHeightInPixels = editor.getLineHeightInPixels()
      charWidth = editor.getDefaultCharWidth()
      node = component.getDOMNode()
      verticalScrollbarNode = node.querySelector('.vertical-scrollbar')
      horizontalScrollbarNode = node.querySelector('.horizontal-scrollbar')

      node.style.height = editor.getLineCount() * lineHeightInPixels + 'px'
      node.style.width = '1000px'
      component.measureHeightAndWidth()

  afterEach ->
    contentNode.style.width = ''

  describe "line rendering", ->
    it "renders the currently-visible lines plus the overdraw margin", ->
      node.style.height = 4.5 * lineHeightInPixels + 'px'
      component.measureHeightAndWidth()

      linesNode = node.querySelector('.lines')
      expect(linesNode.style['-webkit-transform']).toBe "translate3d(0px, 0px, 0px)"
      expect(node.querySelectorAll('.line').length).toBe 6 + 2 # no margin above
      expect(component.lineNodeForScreenRow(0).textContent).toBe editor.lineForScreenRow(0).text
      expect(component.lineNodeForScreenRow(0).offsetTop).toBe 0
      expect(component.lineNodeForScreenRow(5).textContent).toBe editor.lineForScreenRow(5).text
      expect(component.lineNodeForScreenRow(5).offsetTop).toBe 5 * lineHeightInPixels

      verticalScrollbarNode.scrollTop = 4.5 * lineHeightInPixels
      verticalScrollbarNode.dispatchEvent(new UIEvent('scroll'))

      expect(linesNode.style['-webkit-transform']).toBe "translate3d(0px, #{-4.5 * lineHeightInPixels}px, 0px)"
      expect(node.querySelectorAll('.line').length).toBe 6 + 4 # margin above and below
      expect(component.lineNodeForScreenRow(2).offsetTop).toBe 2 * lineHeightInPixels
      expect(component.lineNodeForScreenRow(2).textContent).toBe editor.lineForScreenRow(2).text
      expect(component.lineNodeForScreenRow(9).offsetTop).toBe 9 * lineHeightInPixels
      expect(component.lineNodeForScreenRow(9).textContent).toBe editor.lineForScreenRow(9).text

    it "updates the top position of subsequent lines when lines are inserted or removed", ->
      editor.getBuffer().deleteRows(0, 1)
      lineNodes = node.querySelectorAll('.line')
      expect(component.lineNodeForScreenRow(0).offsetTop).toBe 0
      expect(component.lineNodeForScreenRow(1).offsetTop).toBe 1 * lineHeightInPixels
      expect(component.lineNodeForScreenRow(2).offsetTop).toBe 2 * lineHeightInPixels

      editor.getBuffer().insert([0, 0], '\n\n')
      lineNodes = node.querySelectorAll('.line')
      expect(component.lineNodeForScreenRow(0).offsetTop).toBe 0 * lineHeightInPixels
      expect(component.lineNodeForScreenRow(1).offsetTop).toBe 1 * lineHeightInPixels
      expect(component.lineNodeForScreenRow(2).offsetTop).toBe 2 * lineHeightInPixels
      expect(component.lineNodeForScreenRow(3).offsetTop).toBe 3 * lineHeightInPixels
      expect(component.lineNodeForScreenRow(4).offsetTop).toBe 4 * lineHeightInPixels

<<<<<<< HEAD
    it "updates the top position of lines when the line height changes", ->
      initialLineHeightInPixels = editor.getLineHeightInPixels()
      component.setLineHeight(2)

      newLineHeightInPixels = editor.getLineHeightInPixels()
      expect(newLineHeightInPixels).not.toBe initialLineHeightInPixels
      expect(component.lineNodeForScreenRow(1).offsetTop).toBe 1 * newLineHeightInPixels

    it "updates the top position of lines when the font size changes", ->
      initialLineHeightInPixels = editor.getLineHeightInPixels()
      component.setFontSize(10)

      newLineHeightInPixels = editor.getLineHeightInPixels()
      expect(newLineHeightInPixels).not.toBe initialLineHeightInPixels
      expect(component.lineNodeForScreenRow(1).offsetTop).toBe 1 * newLineHeightInPixels

    it "updates the top position of lines when the font family changes", ->
      # Can't find a font that changes the line height, but we think one might exist
      linesComponent = component.refs.scrollView.refs.lines
      spyOn(linesComponent, 'measureLineHeightInPixelsAndCharWidth').andCallFake -> editor.setLineHeightInPixels(10)

      initialLineHeightInPixels = editor.getLineHeightInPixels()
      component.setFontFamily('sans-serif')

      expect(linesComponent.measureLineHeightInPixelsAndCharWidth).toHaveBeenCalled()
      newLineHeightInPixels = editor.getLineHeightInPixels()
      expect(newLineHeightInPixels).not.toBe initialLineHeightInPixels
      expect(component.lineNodeForScreenRow(1).offsetTop).toBe 1 * newLineHeightInPixels
=======
    it "renders the .lines div at the full height of the editor if there aren't enough lines to scroll vertically", ->
      editor.setText('')
      node.style.height = '300px'
      component.measureHeightAndWidth()

      linesNode = node.querySelector('.lines')
      expect(linesNode.offsetHeight).toBe 300
>>>>>>> b6fb996c

    describe "when showInvisibles is enabled", ->
      invisibles = null

      beforeEach ->
        invisibles =
          eol: 'E'
          space: 'S'
          tab: 'T'
          cr: 'C'

        atom.config.set("editor.showInvisibles", true)
        atom.config.set("editor.invisibles", invisibles)

      it "re-renders the lines when the showInvisibles config option changes", ->
        editor.setText " a line with tabs\tand spaces "

        expect(component.lineNodeForScreenRow(0).textContent).toBe "#{invisibles.space}a line with tabs#{invisibles.tab} and spaces#{invisibles.space}#{invisibles.eol}"
        atom.config.set("editor.showInvisibles", false)
        expect(component.lineNodeForScreenRow(0).textContent).toBe " a line with tabs  and spaces "
        atom.config.set("editor.showInvisibles", true)
        expect(component.lineNodeForScreenRow(0).textContent).toBe "#{invisibles.space}a line with tabs#{invisibles.tab} and spaces#{invisibles.space}#{invisibles.eol}"

      it "displays spaces, tabs, and newlines as visible characters", ->
        editor.setText " a line with tabs\tand spaces "
        expect(component.lineNodeForScreenRow(0).textContent).toBe "#{invisibles.space}a line with tabs#{invisibles.tab} and spaces#{invisibles.space}#{invisibles.eol}"

      it "displays newlines as their own token outside of the other tokens' scopes", ->
        editor.setText "var"
        expect(component.lineNodeForScreenRow(0).innerHTML).toBe "<span class=\"source js\"><span class=\"storage modifier js\">var</span></span><span class=\"invisible-character\">#{invisibles.eol}</span>"

      it "displays trailing carriage returns using a visible, non-empty value", ->
        editor.setText "a line that ends with a carriage return\r\n"
        expect(component.lineNodeForScreenRow(0).textContent).toBe "a line that ends with a carriage return#{invisibles.cr}#{invisibles.eol}"

      describe "when soft wrapping is enabled", ->
        beforeEach ->
          editor.setText "a line that wraps "
          editor.setSoftWrap(true)
          node.style.width = 15 * charWidth + 'px'
          component.measureHeightAndWidth()

        it "doesn't show end of line invisibles at the end of wrapped lines", ->
          expect(component.lineNodeForScreenRow(0).textContent).toBe "a line that "
          expect(component.lineNodeForScreenRow(1).textContent).toBe "wraps#{invisibles.space}#{invisibles.eol}"

    describe "when indent guides are enabled", ->
      beforeEach ->
        component.setShowIndentGuide(true)

      it "adds an 'indent-guide' class to spans comprising the leading whitespace", ->
        line1LeafNodes = getLeafNodes(component.lineNodeForScreenRow(1))
        expect(line1LeafNodes[0].textContent).toBe '  '
        expect(line1LeafNodes[0].classList.contains('indent-guide')).toBe true
        expect(line1LeafNodes[1].classList.contains('indent-guide')).toBe false

        line2LeafNodes = getLeafNodes(component.lineNodeForScreenRow(2))
        expect(line2LeafNodes[0].textContent).toBe '  '
        expect(line2LeafNodes[0].classList.contains('indent-guide')).toBe true
        expect(line2LeafNodes[1].textContent).toBe '  '
        expect(line2LeafNodes[1].classList.contains('indent-guide')).toBe true
        expect(line2LeafNodes[2].classList.contains('indent-guide')).toBe false

      it "renders leading whitespace spans with the 'indent-guide' class for empty lines", ->
        editor.getBuffer().insert([1, Infinity], '\n')

        line2LeafNodes = getLeafNodes(component.lineNodeForScreenRow(2))

        expect(line2LeafNodes.length).toBe 3
        expect(line2LeafNodes[0].textContent).toBe '  '
        expect(line2LeafNodes[0].classList.contains('indent-guide')).toBe true
        expect(line2LeafNodes[1].textContent).toBe '  '
        expect(line2LeafNodes[1].classList.contains('indent-guide')).toBe true
        expect(line2LeafNodes[2].textContent).toBe '  '
        expect(line2LeafNodes[2].classList.contains('indent-guide')).toBe true

      it "renders indent guides correctly on lines containing only whitespace", ->
        editor.getBuffer().insert([1, Infinity], '\n      ')
        line2LeafNodes = getLeafNodes(component.lineNodeForScreenRow(2))
        expect(line2LeafNodes.length).toBe 3
        expect(line2LeafNodes[0].textContent).toBe '  '
        expect(line2LeafNodes[0].classList.contains('indent-guide')).toBe true
        expect(line2LeafNodes[1].textContent).toBe '  '
        expect(line2LeafNodes[1].classList.contains('indent-guide')).toBe true
        expect(line2LeafNodes[2].textContent).toBe '  '
        expect(line2LeafNodes[2].classList.contains('indent-guide')).toBe true

      it "does not render indent guides in trailing whitespace for lines containing non whitespace characters", ->
        editor.getBuffer().setText "  hi  "
        line0LeafNodes = getLeafNodes(component.lineNodeForScreenRow(0))
        expect(line0LeafNodes[0].textContent).toBe '  '
        expect(line0LeafNodes[0].classList.contains('indent-guide')).toBe true
        expect(line0LeafNodes[1].textContent).toBe '  '
        expect(line0LeafNodes[1].classList.contains('indent-guide')).toBe false

      getLeafNodes = (node) ->
        if node.children.length > 0
          flatten(toArray(node.children).map(getLeafNodes))
        else
          [node]

  describe "gutter rendering", ->
    it "renders the currently-visible line numbers", ->
      node.style.height = 4.5 * lineHeightInPixels + 'px'
      component.measureHeightAndWidth()

      expect(node.querySelectorAll('.line-number').length).toBe 6 + 2 + 1 # line overdraw margin below + dummy line number
      expect(component.lineNumberNodeForScreenRow(0).textContent).toBe "#{nbsp}1"
      expect(component.lineNumberNodeForScreenRow(5).textContent).toBe "#{nbsp}6"

      verticalScrollbarNode.scrollTop = 2.5 * lineHeightInPixels
      verticalScrollbarNode.dispatchEvent(new UIEvent('scroll'))

      expect(node.querySelectorAll('.line-number').length).toBe 6 + 4 + 1 # line overdraw margin above/below + dummy line number

      expect(component.lineNumberNodeForScreenRow(2).textContent).toBe "#{nbsp}3"
      expect(component.lineNumberNodeForScreenRow(2).offsetTop).toBe 2 * lineHeightInPixels
      return
      expect(component.lineNumberNodeForScreenRow(7).textContent).toBe "#{nbsp}8"
      expect(component.lineNumberNodeForScreenRow(7).offsetTop).toBe 7 * lineHeightInPixels

    it "updates the translation of subsequent line numbers when lines are inserted or removed", ->
      editor.getBuffer().insert([0, 0], '\n\n')

      lineNumberNodes = node.querySelectorAll('.line-number')
      expect(component.lineNumberNodeForScreenRow(0).offsetTop).toBe 0
      expect(component.lineNumberNodeForScreenRow(1).offsetTop).toBe 1 * lineHeightInPixels
      expect(component.lineNumberNodeForScreenRow(2).offsetTop).toBe 2 * lineHeightInPixels
      expect(component.lineNumberNodeForScreenRow(3).offsetTop).toBe 3 * lineHeightInPixels
      expect(component.lineNumberNodeForScreenRow(4).offsetTop).toBe 4 * lineHeightInPixels

      editor.getBuffer().insert([0, 0], '\n\n')
      expect(component.lineNumberNodeForScreenRow(0).offsetTop).toBe 0
      expect(component.lineNumberNodeForScreenRow(1).offsetTop).toBe 1 * lineHeightInPixels
      expect(component.lineNumberNodeForScreenRow(2).offsetTop).toBe 2 * lineHeightInPixels
      expect(component.lineNumberNodeForScreenRow(3).offsetTop).toBe 3 * lineHeightInPixels
      expect(component.lineNumberNodeForScreenRow(4).offsetTop).toBe 4 * lineHeightInPixels
      expect(component.lineNumberNodeForScreenRow(5).offsetTop).toBe 5 * lineHeightInPixels
      expect(component.lineNumberNodeForScreenRow(6).offsetTop).toBe 6 * lineHeightInPixels

    it "renders • characters for soft-wrapped lines", ->
      editor.setSoftWrap(true)
      node.style.height = 4.5 * lineHeightInPixels + 'px'
      node.style.width = 30 * charWidth + 'px'
      component.measureHeightAndWidth()

      expect(node.querySelectorAll('.line-number').length).toBe 6 + lineOverdrawMargin + 1 # 1 dummy line node
      expect(component.lineNumberNodeForScreenRow(0).textContent).toBe "#{nbsp}1"
      expect(component.lineNumberNodeForScreenRow(1).textContent).toBe "#{nbsp}•"
      expect(component.lineNumberNodeForScreenRow(2).textContent).toBe "#{nbsp}2"
      expect(component.lineNumberNodeForScreenRow(3).textContent).toBe "#{nbsp}•"
      expect(component.lineNumberNodeForScreenRow(4).textContent).toBe "#{nbsp}3"
      expect(component.lineNumberNodeForScreenRow(5).textContent).toBe "#{nbsp}•"

    it "pads line numbers to be right-justified based on the maximum number of line number digits", ->
      editor.getBuffer().setText([1..10].join('\n'))
      for screenRow in [0..8]
        expect(component.lineNumberNodeForScreenRow(screenRow).textContent).toBe "#{nbsp}#{screenRow + 1}"
      expect(component.lineNumberNodeForScreenRow(9).textContent).toBe "10"

      gutterNode = node.querySelector('.gutter')
      initialGutterWidth = gutterNode.offsetWidth

      # Removes padding when the max number of digits goes down
      editor.getBuffer().delete([[1, 0], [2, 0]])
      for screenRow in [0..8]
        expect(component.lineNumberNodeForScreenRow(screenRow).textContent).toBe "#{screenRow + 1}"
      expect(gutterNode.offsetWidth).toBeLessThan initialGutterWidth

      # Increases padding when the max number of digits goes up
      editor.getBuffer().insert([0, 0], '\n\n')
      for screenRow in [0..8]
        expect(component.lineNumberNodeForScreenRow(screenRow).textContent).toBe "#{nbsp}#{screenRow + 1}"
      expect(component.lineNumberNodeForScreenRow(9).textContent).toBe "10"
      expect(gutterNode.offsetWidth).toBe initialGutterWidth

  describe "cursor rendering", ->
    it "renders the currently visible cursors, translated relative to the scroll position", ->
      cursor1 = editor.getCursor()
      cursor1.setScreenPosition([0, 5])

      node.style.height = 4.5 * lineHeightInPixels + 'px'
      node.style.width = 20 * lineHeightInPixels + 'px'
      component.measureHeightAndWidth()

      cursorNodes = node.querySelectorAll('.cursor')
      expect(cursorNodes.length).toBe 1
      expect(cursorNodes[0].offsetHeight).toBe lineHeightInPixels
      expect(cursorNodes[0].offsetWidth).toBe charWidth
      expect(cursorNodes[0].style['-webkit-transform']).toBe "translate3d(#{5 * charWidth}px, #{0 * lineHeightInPixels}px, 0px)"

      cursor2 = editor.addCursorAtScreenPosition([6, 11])
      cursor3 = editor.addCursorAtScreenPosition([4, 10])

      cursorNodes = node.querySelectorAll('.cursor')
      expect(cursorNodes.length).toBe 2
      expect(cursorNodes[0].offsetTop).toBe 0
      expect(cursorNodes[0].style['-webkit-transform']).toBe "translate3d(#{5 * charWidth}px, #{0 * lineHeightInPixels}px, 0px)"
      expect(cursorNodes[1].style['-webkit-transform']).toBe "translate3d(#{10 * charWidth}px, #{4 * lineHeightInPixels}px, 0px)"

      verticalScrollbarNode.scrollTop = 2.5 * lineHeightInPixels
      verticalScrollbarNode.dispatchEvent(new UIEvent('scroll'))
      horizontalScrollbarNode.scrollLeft = 3.5 * charWidth
      horizontalScrollbarNode.dispatchEvent(new UIEvent('scroll'))

      cursorNodes = node.querySelectorAll('.cursor')
      expect(cursorNodes.length).toBe 2
      expect(cursorNodes[0].style['-webkit-transform']).toBe "translate3d(#{(11 - 3.5) * charWidth}px, #{(6 - 2.5) * lineHeightInPixels}px, 0px)"
      expect(cursorNodes[1].style['-webkit-transform']).toBe "translate3d(#{(10 - 3.5) * charWidth}px, #{(4 - 2.5) * lineHeightInPixels}px, 0px)"

      cursor3.destroy()
      cursorNodes = node.querySelectorAll('.cursor')
      expect(cursorNodes.length).toBe 1
      expect(cursorNodes[0].style['-webkit-transform']).toBe "translate3d(#{(11 - 3.5) * charWidth}px, #{(6 - 2.5) * lineHeightInPixels}px, 0px)"

    it "accounts for character widths when positioning cursors", ->
      atom.config.set('editor.fontFamily', 'sans-serif')
      editor.setCursorScreenPosition([0, 16])

      cursor = node.querySelector('.cursor')
      cursorRect = cursor.getBoundingClientRect()

      cursorLocationTextNode = component.lineNodeForScreenRow(0).querySelector('.storage.type.function.js').firstChild
      range = document.createRange()
      range.setStart(cursorLocationTextNode, 0)
      range.setEnd(cursorLocationTextNode, 1)
      rangeRect = range.getBoundingClientRect()

      expect(cursorRect.left).toBe rangeRect.left
      expect(cursorRect.width).toBe rangeRect.width

    it "blinks cursors when they aren't moving", ->
      spyOn(_._, 'now').andCallFake -> window.now # Ensure _.debounce is based on our fake spec timeline
      cursorsNode = node.querySelector('.cursors')

      expect(cursorsNode.classList.contains('blink-off')).toBe false
      advanceClock(component.props.cursorBlinkPeriod / 2)
      expect(cursorsNode.classList.contains('blink-off')).toBe true
      advanceClock(component.props.cursorBlinkPeriod / 2)
      expect(cursorsNode.classList.contains('blink-off')).toBe false

      # Stop blinking after moving the cursor
      editor.moveCursorRight()
      expect(cursorsNode.classList.contains('blink-off')).toBe false

      advanceClock(component.props.cursorBlinkResumeDelay)
      advanceClock(component.props.cursorBlinkPeriod / 2)
      expect(cursorsNode.classList.contains('blink-off')).toBe true

    it "renders the hidden input field at the position of the last cursor if it is on screen", ->
      inputNode = node.querySelector('.hidden-input')
      node.style.height = 5 * lineHeightInPixels + 'px'
      node.style.width = 10 * charWidth + 'px'
      component.measureHeightAndWidth()

      expect(editor.getCursorScreenPosition()).toEqual [0, 0]
      editor.setScrollTop(3 * lineHeightInPixels)
      editor.setScrollLeft(3 * charWidth)
      expect(inputNode.offsetTop).toBe 0
      expect(inputNode.offsetLeft).toBe 0

      editor.setCursorBufferPosition([5, 5])
      cursorRect = editor.getCursor().getPixelRect()
      cursorTop = cursorRect.top
      cursorLeft = cursorRect.left
      expect(inputNode.offsetTop).toBe cursorTop - editor.getScrollTop()
      expect(inputNode.offsetLeft).toBe cursorLeft - editor.getScrollLeft()

    it "does not render cursors that are associated with non-empty selections", ->
      editor.setSelectedScreenRange([[0, 4], [4, 6]])
      editor.addCursorAtScreenPosition([6, 8])

      cursorNodes = node.querySelectorAll('.cursor')
      expect(cursorNodes.length).toBe 1
      expect(cursorNodes[0].style['-webkit-transform']).toBe "translate3d(#{8 * charWidth}px, #{6 * lineHeightInPixels}px, 0px)"

  describe "selection rendering", ->
    [scrollViewNode, scrollViewClientLeft] = []

    beforeEach ->
      scrollViewNode = node.querySelector('.scroll-view')
      scrollViewClientLeft = node.querySelector('.scroll-view').getBoundingClientRect().left

    it "renders 1 region for 1-line selections", ->
      # 1-line selection
      editor.setSelectedScreenRange([[1, 6], [1, 10]])
      regions = node.querySelectorAll('.selection .region')

      expect(regions.length).toBe 1
      regionRect = regions[0].getBoundingClientRect()
      expect(regionRect.top).toBe 1 * lineHeightInPixels
      expect(regionRect.height).toBe 1 * lineHeightInPixels
      expect(regionRect.left).toBe scrollViewClientLeft + 6 * charWidth
      expect(regionRect.width).toBe 4 * charWidth

    it "renders 2 regions for 2-line selections", ->
      editor.setSelectedScreenRange([[1, 6], [2, 10]])
      regions = node.querySelectorAll('.selection .region')
      expect(regions.length).toBe 2

      region1Rect = regions[0].getBoundingClientRect()
      expect(region1Rect.top).toBe 1 * lineHeightInPixels
      expect(region1Rect.height).toBe 1 * lineHeightInPixels
      expect(region1Rect.left).toBe scrollViewClientLeft + 6 * charWidth
      expect(region1Rect.right).toBe scrollViewNode.getBoundingClientRect().right

      region2Rect = regions[1].getBoundingClientRect()
      expect(region2Rect.top).toBe 2 * lineHeightInPixels
      expect(region2Rect.height).toBe 1 * lineHeightInPixels
      expect(region2Rect.left).toBe scrollViewClientLeft + 0
      expect(region2Rect.width).toBe 10 * charWidth

    it "renders 3 regions for selections with more than 2 lines", ->
      editor.setSelectedScreenRange([[1, 6], [5, 10]])
      regions = node.querySelectorAll('.selection .region')
      expect(regions.length).toBe 3

      region1Rect = regions[0].getBoundingClientRect()
      expect(region1Rect.top).toBe 1 * lineHeightInPixels
      expect(region1Rect.height).toBe 1 * lineHeightInPixels
      expect(region1Rect.left).toBe scrollViewClientLeft + 6 * charWidth
      expect(region1Rect.right).toBe scrollViewNode.getBoundingClientRect().right

      region2Rect = regions[1].getBoundingClientRect()
      expect(region2Rect.top).toBe 2 * lineHeightInPixels
      expect(region2Rect.height).toBe 3 * lineHeightInPixels
      expect(region2Rect.left).toBe scrollViewClientLeft + 0
      expect(region2Rect.right).toBe scrollViewNode.getBoundingClientRect().right

      region3Rect = regions[2].getBoundingClientRect()
      expect(region3Rect.top).toBe 5 * lineHeightInPixels
      expect(region3Rect.height).toBe 1 * lineHeightInPixels
      expect(region3Rect.left).toBe scrollViewClientLeft + 0
      expect(region3Rect.width).toBe 10 * charWidth

    it "does not render empty selections unless they are the first selection (to prevent a Chromium rendering artifact caused by removing it)", ->
      editor.addSelectionForBufferRange([[2, 2], [2, 2]])
      expect(editor.getSelection(0).isEmpty()).toBe true
      expect(editor.getSelection(1).isEmpty()).toBe true

      expect(node.querySelectorAll('.selection').length).toBe 1

  describe "mouse interactions", ->
    linesNode = null

    beforeEach ->
      delayAnimationFrames = true
      linesNode = node.querySelector('.lines')

    describe "when a non-folded line is single-clicked", ->
      describe "when no modifier keys are held down", ->
        it "moves the cursor to the nearest screen position", ->
          node.style.height = 4.5 * lineHeightInPixels + 'px'
          node.style.width = 10 * charWidth + 'px'
          component.measureHeightAndWidth()
          editor.setScrollTop(3.5 * lineHeightInPixels)
          editor.setScrollLeft(2 * charWidth)

          linesNode.dispatchEvent(buildMouseEvent('mousedown', clientCoordinatesForScreenPosition([4, 8])))
          expect(editor.getCursorScreenPosition()).toEqual [4, 8]

      describe "when the shift key is held down", ->
        it "selects to the nearest screen position", ->
          editor.setCursorScreenPosition([3, 4])
          linesNode.dispatchEvent(buildMouseEvent('mousedown', clientCoordinatesForScreenPosition([5, 6]), shiftKey: true))
          expect(editor.getSelectedScreenRange()).toEqual [[3, 4], [5, 6]]

      describe "when the command key is held down", ->
        it "adds a cursor at the nearest screen position", ->
          editor.setCursorScreenPosition([3, 4])
          linesNode.dispatchEvent(buildMouseEvent('mousedown', clientCoordinatesForScreenPosition([5, 6]), metaKey: true))
          expect(editor.getSelectedScreenRanges()).toEqual [[[3, 4], [3, 4]], [[5, 6], [5, 6]]]

    describe "when a non-folded line is double-clicked", ->
      it "selects the word containing the nearest screen position", ->
        linesNode.dispatchEvent(buildMouseEvent('mousedown', clientCoordinatesForScreenPosition([5, 10]), detail: 2))
        linesNode.dispatchEvent(buildMouseEvent('mouseup'))
        expect(editor.getSelectedScreenRange()).toEqual [[5, 6], [5, 13]]

        linesNode.dispatchEvent(buildMouseEvent('mousedown', clientCoordinatesForScreenPosition([6, 6]), detail: 1))
        linesNode.dispatchEvent(buildMouseEvent('mouseup'))
        expect(editor.getSelectedScreenRange()).toEqual [[6, 6], [6, 6]]

        linesNode.dispatchEvent(buildMouseEvent('mousedown', clientCoordinatesForScreenPosition([8, 8]), detail: 1, shiftKey: true))
        linesNode.dispatchEvent(buildMouseEvent('mouseup'))
        expect(editor.getSelectedScreenRange()).toEqual [[6, 6], [8, 8]]

    describe "when a non-folded line is triple-clicked", ->
      it "selects the line containing the nearest screen position", ->
        linesNode.dispatchEvent(buildMouseEvent('mousedown', clientCoordinatesForScreenPosition([5, 10]), detail: 3))
        linesNode.dispatchEvent(buildMouseEvent('mouseup'))
        expect(editor.getSelectedScreenRange()).toEqual [[5, 0], [6, 0]]

        linesNode.dispatchEvent(buildMouseEvent('mousedown', clientCoordinatesForScreenPosition([6, 6]), detail: 1, shiftKey: true))
        linesNode.dispatchEvent(buildMouseEvent('mouseup'))
        expect(editor.getSelectedScreenRange()).toEqual [[5, 0], [7, 0]]

        linesNode.dispatchEvent(buildMouseEvent('mousedown', clientCoordinatesForScreenPosition([7, 5]), detail: 1))
        linesNode.dispatchEvent(buildMouseEvent('mouseup'))
        linesNode.dispatchEvent(buildMouseEvent('mousedown', clientCoordinatesForScreenPosition([8, 8]), detail: 1, shiftKey: true))
        linesNode.dispatchEvent(buildMouseEvent('mouseup'))
        expect(editor.getSelectedScreenRange()).toEqual [[7, 5], [8, 8]]

    describe "when the mouse is clicked and dragged", ->
      it "selects to the nearest screen position until the mouse button is released", ->
        linesNode.dispatchEvent(buildMouseEvent('mousedown', clientCoordinatesForScreenPosition([2, 4]), which: 1))
        linesNode.dispatchEvent(buildMouseEvent('mousemove', clientCoordinatesForScreenPosition([6, 8]), which: 1))
        nextAnimationFrame()
        expect(editor.getSelectedScreenRange()).toEqual [[2, 4], [6, 8]]

        linesNode.dispatchEvent(buildMouseEvent('mousemove', clientCoordinatesForScreenPosition([10, 0]), which: 1))
        nextAnimationFrame()
        expect(editor.getSelectedScreenRange()).toEqual [[2, 4], [10, 0]]

        linesNode.dispatchEvent(buildMouseEvent('mouseup'))
        linesNode.dispatchEvent(buildMouseEvent('mousemove', clientCoordinatesForScreenPosition([12, 0]), which: 1))
        nextAnimationFrame()
        expect(editor.getSelectedScreenRange()).toEqual [[2, 4], [10, 0]]

      it "stops selecting if the mouse is dragged into the dev tools", ->
        linesNode.dispatchEvent(buildMouseEvent('mousedown', clientCoordinatesForScreenPosition([2, 4]), which: 1))
        linesNode.dispatchEvent(buildMouseEvent('mousemove', clientCoordinatesForScreenPosition([6, 8]), which: 1))
        nextAnimationFrame()
        expect(editor.getSelectedScreenRange()).toEqual [[2, 4], [6, 8]]

        linesNode.dispatchEvent(buildMouseEvent('mousemove', clientCoordinatesForScreenPosition([10, 0]), which: 0))
        nextAnimationFrame()
        expect(editor.getSelectedScreenRange()).toEqual [[2, 4], [6, 8]]

        linesNode.dispatchEvent(buildMouseEvent('mousemove', clientCoordinatesForScreenPosition([8, 0]), which: 1))
        nextAnimationFrame()
        expect(editor.getSelectedScreenRange()).toEqual [[2, 4], [6, 8]]

    clientCoordinatesForScreenPosition = (screenPosition) ->
      positionOffset = editor.pixelPositionForScreenPosition(screenPosition)
      scrollViewClientRect = node.querySelector('.scroll-view').getBoundingClientRect()
      clientX = scrollViewClientRect.left + positionOffset.left - editor.getScrollLeft()
      clientY = scrollViewClientRect.top + positionOffset.top - editor.getScrollTop()
      {clientX, clientY}

    buildMouseEvent = (type, properties...) ->
      properties = extend({bubbles: true, cancelable: true}, properties...)
      event = new MouseEvent(type, properties)
      Object.defineProperty(event, 'which', get: -> properties.which) if properties.which?
      event

  describe "focus handling", ->
    inputNode = null

    beforeEach ->
      inputNode = node.querySelector('.hidden-input')

    it "transfers focus to the hidden input", ->
      expect(document.activeElement).toBe document.body
      node.focus()
      expect(document.activeElement).toBe inputNode

    it "adds the 'is-focused' class to the editor when the hidden input is focused", ->
      expect(document.activeElement).toBe document.body
      inputNode.focus()
      expect(node.classList.contains('is-focused')).toBe true
      inputNode.blur()
      expect(node.classList.contains('is-focused')).toBe false

  describe "scrolling", ->
    it "updates the vertical scrollbar when the scrollTop is changed in the model", ->
      node.style.height = 4.5 * lineHeightInPixels + 'px'
      component.measureHeightAndWidth()

      expect(verticalScrollbarNode.scrollTop).toBe 0

      editor.setScrollTop(10)
      expect(verticalScrollbarNode.scrollTop).toBe 10

    it "updates the horizontal scrollbar and the x transform of the lines based on the scrollLeft of the model", ->
      node.style.width = 30 * charWidth + 'px'
      component.measureHeightAndWidth()

      linesNode = node.querySelector('.lines')
      expect(linesNode.style['-webkit-transform']).toBe "translate3d(0px, 0px, 0px)"
      expect(horizontalScrollbarNode.scrollLeft).toBe 0

      editor.setScrollLeft(100)
      expect(linesNode.style['-webkit-transform']).toBe "translate3d(-100px, 0px, 0px)"
      expect(horizontalScrollbarNode.scrollLeft).toBe 100

    it "updates the scrollLeft of the model when the scrollLeft of the horizontal scrollbar changes", ->
      node.style.width = 30 * charWidth + 'px'
      component.measureHeightAndWidth()

      expect(editor.getScrollLeft()).toBe 0
      horizontalScrollbarNode.scrollLeft = 100
      horizontalScrollbarNode.dispatchEvent(new UIEvent('scroll'))

      expect(editor.getScrollLeft()).toBe 100

    it "does not obscure the last line with the horizontal scrollbar", ->
      node.style.height = 4.5 * lineHeightInPixels + 'px'
      node.style.width = 10 * charWidth + 'px'
      component.measureHeightAndWidth()
      editor.setScrollBottom(editor.getScrollHeight())
      lastLineNode = component.lineNodeForScreenRow(editor.getLastScreenRow())
      bottomOfLastLine = lastLineNode.getBoundingClientRect().bottom
      topOfHorizontalScrollbar = horizontalScrollbarNode.getBoundingClientRect().top
      expect(bottomOfLastLine).toBe topOfHorizontalScrollbar

      # Scroll so there's no space below the last line when the horizontal scrollbar disappears
      node.style.width = 100 * charWidth + 'px'
      component.measureHeightAndWidth()
      bottomOfLastLine = lastLineNode.getBoundingClientRect().bottom
      bottomOfEditor = node.getBoundingClientRect().bottom
      expect(bottomOfLastLine).toBe bottomOfEditor

    it "does not obscure the last character of the longest line with the vertical scrollbar", ->
      node.style.height = 7 * lineHeightInPixels + 'px'
      node.style.width = 10 * charWidth + 'px'
      component.measureHeightAndWidth()

      editor.setScrollLeft(Infinity)

      rightOfLongestLine = component.lineNodeForScreenRow(6).getBoundingClientRect().right
      leftOfVerticalScrollbar = verticalScrollbarNode.getBoundingClientRect().left
      expect(Math.round(rightOfLongestLine)).toBe leftOfVerticalScrollbar - 1 # Leave 1 px so the cursor is visible on the end of the line

    it "only displays dummy scrollbars when scrollable in that direction", ->
      expect(verticalScrollbarNode.style.display).toBe 'none'
      expect(horizontalScrollbarNode.style.display).toBe 'none'

      node.style.height = 4.5 * lineHeightInPixels + 'px'
      node.style.width = '1000px'
      component.measureHeightAndWidth()

      expect(verticalScrollbarNode.style.display).toBe ''
      expect(horizontalScrollbarNode.style.display).toBe 'none'

      node.style.width = 10 * charWidth + 'px'
      component.measureHeightAndWidth()

      expect(verticalScrollbarNode.style.display).toBe ''
      expect(horizontalScrollbarNode.style.display).toBe ''

      node.style.height = 20 * lineHeightInPixels + 'px'
      component.measureHeightAndWidth()

      expect(verticalScrollbarNode.style.display).toBe 'none'
      expect(horizontalScrollbarNode.style.display).toBe ''

    it "makes the dummy scrollbar divs only as tall/wide as the actual scrollbars", ->
      node.style.height = 4 * lineHeightInPixels + 'px'
      node.style.width = 10 * charWidth + 'px'
      component.measureHeightAndWidth()

      atom.themes.applyStylesheet "test", """
        ::-webkit-scrollbar {
          width: 8px;
          height: 8px;
        }
      """

      scrollbarCornerNode = node.querySelector('.scrollbar-corner')
      expect(verticalScrollbarNode.offsetWidth).toBe 8
      expect(horizontalScrollbarNode.offsetHeight).toBe 8
      expect(scrollbarCornerNode.offsetWidth).toBe 8
      expect(scrollbarCornerNode.offsetHeight).toBe 8

    it "assigns the bottom/right of the scrollbars to the width of the opposite scrollbar if it is visible", ->
      scrollbarCornerNode = node.querySelector('.scrollbar-corner')

      expect(verticalScrollbarNode.style.bottom).toBe ''
      expect(horizontalScrollbarNode.style.right).toBe ''

      node.style.height = 4.5 * lineHeightInPixels + 'px'
      node.style.width = '1000px'
      component.measureHeightAndWidth()
      expect(verticalScrollbarNode.style.bottom).toBe ''
      expect(horizontalScrollbarNode.style.right).toBe verticalScrollbarNode.offsetWidth + 'px'
      expect(scrollbarCornerNode.style.display).toBe 'none'

      node.style.width = 10 * charWidth + 'px'
      component.measureHeightAndWidth()
      expect(verticalScrollbarNode.style.bottom).toBe horizontalScrollbarNode.offsetHeight + 'px'
      expect(horizontalScrollbarNode.style.right).toBe verticalScrollbarNode.offsetWidth + 'px'
      expect(scrollbarCornerNode.style.display).toBe ''

      node.style.height = 20 * lineHeightInPixels + 'px'
      component.measureHeightAndWidth()
      expect(verticalScrollbarNode.style.bottom).toBe horizontalScrollbarNode.offsetHeight + 'px'
      expect(horizontalScrollbarNode.style.right).toBe ''
      expect(scrollbarCornerNode.style.display).toBe 'none'

    it "accounts for the width of the gutter in the scrollWidth of the horizontal scrollbar", ->
      gutterNode = node.querySelector('.gutter')
      node.style.width = 10 * charWidth + 'px'
      component.measureHeightAndWidth()

      expect(horizontalScrollbarNode.scrollWidth).toBe gutterNode.offsetWidth + editor.getScrollWidth()

    describe "when a mousewheel event occurs on the editor", ->
      it "updates the horizontal or vertical scrollbar depending on which delta is greater (x or y)", ->
        node.style.height = 4.5 * lineHeightInPixels + 'px'
        node.style.width = 20 * charWidth + 'px'
        component.measureHeightAndWidth()

        expect(verticalScrollbarNode.scrollTop).toBe 0
        expect(horizontalScrollbarNode.scrollLeft).toBe 0

        node.dispatchEvent(new WheelEvent('mousewheel', wheelDeltaX: -5, wheelDeltaY: -10))
        expect(verticalScrollbarNode.scrollTop).toBe 10
        expect(horizontalScrollbarNode.scrollLeft).toBe 0

        node.dispatchEvent(new WheelEvent('mousewheel', wheelDeltaX: -15, wheelDeltaY: -5))
        expect(verticalScrollbarNode.scrollTop).toBe 10
        expect(horizontalScrollbarNode.scrollLeft).toBe 15

      describe "when the mousewheel event's target is a line", ->
        it "keeps the line on the DOM if it is scrolled off-screen", ->
          node.style.height = 4.5 * lineHeightInPixels + 'px'
          node.style.width = 20 * charWidth + 'px'
          component.measureHeightAndWidth()

          lineNode = node.querySelector('.line')
          wheelEvent = new WheelEvent('mousewheel', wheelDeltaX: 0, wheelDeltaY: -500)
          Object.defineProperty(wheelEvent, 'target', get: -> lineNode)
          node.dispatchEvent(wheelEvent)

          expect(node.contains(lineNode)).toBe true

      describe "when the mousewheel event's target is a line number", ->
        it "keeps the line number on the DOM if it is scrolled off-screen", ->
          node.style.height = 4.5 * lineHeightInPixels + 'px'
          node.style.width = 20 * charWidth + 'px'
          component.measureHeightAndWidth()

          lineNumberNode = node.querySelectorAll('.line-number')[1]
          wheelEvent = new WheelEvent('mousewheel', wheelDeltaX: 0, wheelDeltaY: -500)
          Object.defineProperty(wheelEvent, 'target', get: -> lineNumberNode)
          node.dispatchEvent(wheelEvent)

          expect(node.contains(lineNumberNode)).toBe true

  describe "input events", ->
    inputNode = null

    beforeEach ->
      inputNode = node.querySelector('.hidden-input')

    it "inserts the newest character in the input's value into the buffer", ->
      inputNode.value = 'x'
      inputNode.dispatchEvent(new Event('input'))
      expect(editor.lineForBufferRow(0)).toBe 'xvar quicksort = function () {'

      inputNode.value = 'xy'
      inputNode.dispatchEvent(new Event('input'))
      expect(editor.lineForBufferRow(0)).toBe 'xyvar quicksort = function () {'

    it "replaces the last character if the length of the input's value doesn't increase, as occurs with the accented character menu", ->
      inputNode.value = 'u'
      inputNode.dispatchEvent(new Event('input'))
      expect(editor.lineForBufferRow(0)).toBe 'uvar quicksort = function () {'

      inputNode.value = 'ü'
      inputNode.dispatchEvent(new Event('input'))
      expect(editor.lineForBufferRow(0)).toBe 'üvar quicksort = function () {'

  describe "commands", ->
    describe "editor:consolidate-selections", ->
      it "consolidates selections on the editor model, aborting the key binding if there is only one selection", ->
        spyOn(editor, 'consolidateSelections').andCallThrough()

        event = new CustomEvent('editor:consolidate-selections', bubbles: true, cancelable: true)
        event.abortKeyBinding = jasmine.createSpy("event.abortKeyBinding")
        node.dispatchEvent(event)

        expect(editor.consolidateSelections).toHaveBeenCalled()
        expect(event.abortKeyBinding).toHaveBeenCalled()

  describe "hiding and showing the editor", ->
    describe "when fontSize, fontFamily, or lineHeight changes while the editor is hidden", ->
      it "does not attempt to measure the lineHeight and defaultCharWidth until the editor becomes visible again", ->
        wrapperView.hide()
        initialLineHeightInPixels = editor.getLineHeightInPixels()
        initialCharWidth = editor.getDefaultCharWidth()

        component.setLineHeight(2)
        expect(editor.getLineHeightInPixels()).toBe initialLineHeightInPixels
        expect(editor.getDefaultCharWidth()).toBe initialCharWidth
        component.setFontSize(22)
        expect(editor.getLineHeightInPixels()).toBe initialLineHeightInPixels
        expect(editor.getDefaultCharWidth()).toBe initialCharWidth
        component.setFontFamily('monospace')
        expect(editor.getLineHeightInPixels()).toBe initialLineHeightInPixels
        expect(editor.getDefaultCharWidth()).toBe initialCharWidth

        wrapperView.show()
        expect(editor.getLineHeightInPixels()).not.toBe initialLineHeightInPixels
        expect(editor.getDefaultCharWidth()).not.toBe initialCharWidth<|MERGE_RESOLUTION|>--- conflicted
+++ resolved
@@ -90,7 +90,6 @@
       expect(component.lineNodeForScreenRow(3).offsetTop).toBe 3 * lineHeightInPixels
       expect(component.lineNodeForScreenRow(4).offsetTop).toBe 4 * lineHeightInPixels
 
-<<<<<<< HEAD
     it "updates the top position of lines when the line height changes", ->
       initialLineHeightInPixels = editor.getLineHeightInPixels()
       component.setLineHeight(2)
@@ -119,7 +118,7 @@
       newLineHeightInPixels = editor.getLineHeightInPixels()
       expect(newLineHeightInPixels).not.toBe initialLineHeightInPixels
       expect(component.lineNodeForScreenRow(1).offsetTop).toBe 1 * newLineHeightInPixels
-=======
+
     it "renders the .lines div at the full height of the editor if there aren't enough lines to scroll vertically", ->
       editor.setText('')
       node.style.height = '300px'
@@ -127,7 +126,6 @@
 
       linesNode = node.querySelector('.lines')
       expect(linesNode.offsetHeight).toBe 300
->>>>>>> b6fb996c
 
     describe "when showInvisibles is enabled", ->
       invisibles = null
