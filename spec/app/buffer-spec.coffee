--- conflicted
+++ resolved
@@ -139,8 +139,6 @@
       expect(bufferToDelete.getPath()).toBe path
 
       fs.remove(path)
-<<<<<<< HEAD
-=======
 
       waitsFor "file to be removed", ->
         not bufferToDelete.getPath()
@@ -148,8 +146,6 @@
   describe ".isModified()", ->
     beforeEach ->
       buffer.destroy()
->>>>>>> 09114b5a
-
       waitsFor "file to be removed", ->
         not bufferToDelete.getPath()
 
