--- conflicted
+++ resolved
@@ -1,18 +1,12 @@
 #!/usr/bin/env node
 
-<<<<<<< HEAD
 var fs = require('fs');
 
-var nodeMinorVersion = process.versions.node.split('.')[1]
-if (nodeMinorVersion !== '10') {
-  console.warn("You must run script/bootstrap and script/build with node v0.10.x");
-=======
 var nodeVersion = process.versions.node.split('.')
 var nodeMajorVersion = +nodeVersion[0]
 var nodeMinorVersion = +nodeVersion[1]
 if (nodeMajorVersion === 0 && nodeMinorVersion < 10) {
   console.warn("You must run script/bootstrap and script/build with node v0.10 or above");
->>>>>>> 187e2644
   process.exit(1);
 }
 
