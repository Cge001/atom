--- conflicted
+++ resolved
@@ -193,15 +193,3 @@
     backspace: -> @selection.backspace()
     delete: -> @selection.delete()
     copySelection: -> @selection().copy()
-
-<<<<<<< HEAD
-=======
-    moveRight: ->
-      @aceEditor.navigateRight()
-
-    moveUp: ->
-      @aceEditor.navigateUp()
-
-    moveDown: ->
-      @aceEditor.navigateDown()
->>>>>>> 31a1091f
