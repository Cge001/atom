_ = require 'underscore'
fsUtils = require 'fs-utils'
path = require 'path'
telepath = require 'telepath'
guid = require 'guid'
{Point, Range} = telepath
Buffer = require 'text-buffer'
LanguageMode = require 'language-mode'
DisplayBuffer = require 'display-buffer'
Cursor = require 'cursor'
Selection = require 'selection'
EventEmitter = require 'event-emitter'
Subscriber = require 'subscriber'
<<<<<<< HEAD
TextMateScopeSelector = require 'text-mate-scope-selector'
=======
Range = require 'range'
TextMateScopeSelector = require('first-mate').ScopeSelector
>>>>>>> 5235114e

# An `EditSession` manages the states between {Editor}s, {Buffer}s, and the project as a whole.
module.exports =
class EditSession
  @acceptsDocuments: true

  registerDeserializer(this)

  ### Internal ###

  @version: 4

  @deserialize: (state) ->
    new EditSession(state)

  id: null
  languageMode: null
  displayBuffer: null
  cursors: null
  remoteCursors: null
  selections: null
  remoteSelections: null
  suppressSelectionMerging: false

  constructor: (optionsOrState) ->
    @cursors = []
    @remoteCursors = []
    @selections = []
    @remoteSelections = []
    if optionsOrState instanceof telepath.Document
      @state = optionsOrState
      @id = @state.get('id')
      displayBuffer = deserialize(@state.get('displayBuffer'))
      @setBuffer(displayBuffer.buffer)
      @setDisplayBuffer(displayBuffer)
      for marker in @findMarkers(@getSelectionMarkerAttributes())
        marker.setAttributes(preserveFolds: true)
        @addSelection(marker)
      @setScrollTop(@state.get('scrollTop'))
      @setScrollLeft(@state.get('scrollLeft'))
<<<<<<< HEAD
=======
      cursorScreenPosition = @state.getObject('cursorScreenPosition')
      registerEditSession = true
>>>>>>> 5235114e
    else
      {buffer, displayBuffer, tabLength, softTabs, softWrap, suppressCursorCreation} = optionsOrState
      @id = guid.create().toString()
      displayBuffer ?= new DisplayBuffer({buffer, tabLength})
      @state = site.createDocument
        deserializer: 'EditSession'
        version: @constructor.version
        id: @id
        bufferId: buffer.id
        displayBuffer: displayBuffer.getState()
        softWrap: softWrap ? false
        softTabs: buffer.usesSoftTabs() ? softTabs ? true
        scrollTop: 0
        scrollLeft: 0
      @setBuffer(buffer)
      @setDisplayBuffer(displayBuffer)

    if @getCursors().length is 0 and not suppressCursorCreation
      position = _.last(@getRemoteCursors())?.getBufferPosition() ? [0, 0]
      @addCursorAtBufferPosition(position)

    @languageMode = new LanguageMode(this, @buffer.getExtension())
    @state.on 'changed', ({key, newValue}) =>
      switch key
        when 'scrollTop'
          @trigger 'scroll-top-changed', newValue
        when 'scrollLeft'
          @trigger 'scroll-left-changed', newValue

    project.editSessions.push(this)

  setBuffer: (@buffer) ->
    @buffer.retain()
    @subscribe @buffer, "path-changed", =>
      project.setPath(path.dirname(@getPath())) unless project.getPath()?
      @trigger "title-changed"
      @trigger "path-changed"
    @subscribe @buffer, "contents-conflicted", => @trigger "contents-conflicted"
    @subscribe @buffer, "modified-status-changed", => @trigger "modified-status-changed"
    @preserveCursorPositionOnBufferReload()

  setDisplayBuffer: (@displayBuffer) ->
    @subscribe @displayBuffer, 'marker-created', @handleMarkerCreated
    @subscribe @displayBuffer, "changed", (e) => @trigger 'screen-lines-changed', e
    @subscribe @displayBuffer, "markers-updated", => @mergeIntersectingSelections()
    @subscribe @displayBuffer, 'grammar-changed', => @handleGrammarChange()

    project.addEditSession(this) if registerEditSession

  getViewClass: ->
    require 'editor'

  destroy: ->
    return if @destroyed
    @destroyed = true
    @unsubscribe()
    @buffer.release()
    selection.destroy() for selection in @getSelections()
    @displayBuffer.destroy()
    @languageMode.destroy()
    project?.removeEditSession(this)
    @trigger 'destroyed'
    @off()

  serialize: -> @state.clone()
  getState: -> @state

  # Creates an {EditSession} with the same initial state
  copy: ->
    tabLength = @getTabLength()
    displayBuffer = @displayBuffer.copy()
    softTabs = @getSoftTabs()
    softWrap = @getSoftWrap()
    newEditSession = new EditSession({@buffer, displayBuffer, tabLength, softTabs, softWrap, suppressCursorCreation: true})
    newEditSession.setScrollTop(@getScrollTop())
    newEditSession.setScrollLeft(@getScrollLeft())
    for marker in @findMarkers(editSessionId: @id)
      marker.copy(editSessionId: newEditSession.id, preserveFolds: true)
    newEditSession

  ### Public ###

  # Retrieves the filename of the open file.
  #
  # This is `'untitled'` if the file is new and not saved to the disk.
  #
  # Returns a {String}.
  getTitle: ->
    if sessionPath = @getPath()
      path.basename(sessionPath)
    else
      'untitled'

  # Retrieves the filename of the open file, followed by a dash, then the file's directory.
  #
  # If the file is brand new, the title is `untitled`.
  #
  # Returns a {String}.
  getLongTitle: ->
    if sessionPath = @getPath()
      fileName = path.basename(sessionPath)
      directory = path.basename(path.dirname(sessionPath))
      "#{fileName} - #{directory}"
    else
      'untitled'

  # Compares two `EditSession`s to determine equality.
  #
  # Equality is based on the condition that:
  #
  # * the two {Buffer}s are the same
  # * the two `scrollTop` and `scrollLeft` property are the same
  # * the two {Cursor} screen positions are the same
  #
  # Returns a {Boolean}.
  isEqual: (other) ->
    return false unless other instanceof EditSession
    @buffer == other.buffer and
      @getScrollTop() == other.getScrollTop() and
      @getScrollLeft() == other.getScrollLeft() and
      @getCursorScreenPosition().isEqual(other.getCursorScreenPosition())

  setVisible: (visible) -> @displayBuffer.setVisible(visible)

  # Defines the value of the `EditSession`'s `scrollTop` property.
  #
  # scrollTop - A {Number} defining the `scrollTop`, in pixels.
  setScrollTop: (scrollTop) -> @state.set('scrollTop', scrollTop)

  # Gets the value of the `EditSession`'s `scrollTop` property.
  #
  # Returns a {Number} defining the `scrollTop`, in pixels.
  getScrollTop: ->
    @state.get('scrollTop') ? 0

  # Defines the value of the `EditSession`'s `scrollLeft` property.
  #
  # scrollLeft - A {Number} defining the `scrollLeft`, in pixels.
  setScrollLeft: (scrollLeft) -> @state.set('scrollLeft', scrollLeft)

  # Gets the value of the `EditSession`'s `scrollLeft` property.
  #
  # Returns a {Number} defining the `scrollLeft`, in pixels.
  getScrollLeft: -> @state.get('scrollLeft')

  # Defines the limit at which the buffer begins to soft wrap text.
  #
  # softWrapColumn - A {Number} defining the soft wrap limit
  setSoftWrapColumn: (@softWrapColumn) -> @displayBuffer.setSoftWrapColumn(@softWrapColumn)

  getSoftTabs: ->
    @state.get('softTabs')

  # Defines whether to use soft tabs.
  #
  # softTabs - A {Boolean} which, if `true`, indicates that you want soft tabs.
  setSoftTabs: (softTabs) ->
    @state.set('softTabs', softTabs)

  # Retrieves whether soft tabs are enabled.
  #
  # Returns a {Boolean}.
  getSoftWrap: ->
    @state.get('softWrap')

  # Defines whether to use soft wrapping of text.
  #
  # softTabs - A {Boolean} which, if `true`, indicates that you want soft wraps.
  setSoftWrap: (softWrap) ->
    @state.set('softWrap', softWrap)

  # Retrieves that character used to indicate a tab.
  #
  # If soft tabs are enabled, this is a space (`" "`) times the {.getTabLength} value.
  # Otherwise, it's a tab (`\t`).
  #
  # Returns a {String}.
  getTabText: -> @buildIndentString(1)

  # Retrieves the current tab length.
  #
  # Returns a {Number}.
  getTabLength: -> @displayBuffer.getTabLength()

  # Specifies the tab length.
  #
  # tabLength - A {Number} that defines the new tab length.
  setTabLength: (tabLength) -> @displayBuffer.setTabLength(tabLength)

  # Given a position, this clips it to a real position.
  #
  # For example, if `position`'s row exceeds the row count of the buffer,
  # or if its column goes beyond a line's length, this "sanitizes" the value
  # to a real position.
  #
  # position - The {Point} to clip
  #
  # Returns the new, clipped {Point}. Note that this could be the same as `position` if no clipping was performed.
  clipBufferPosition: (bufferPosition) -> @buffer.clipPosition(bufferPosition)

  # Given a range, this clips it to a real range.
  #
  # For example, if `range`'s row exceeds the row count of the buffer,
  # or if its column goes beyond a line's length, this "sanitizes" the value
  # to a real range.
  #
  # range - The {Point} to clip
  #
  # Returns the new, clipped {Point}. Note that this could be the same as `range` if no clipping was performed.
  clipBufferRange: (range) -> @buffer.clipRange(range)

  # Given a buffer row, this retrieves the indentation level.
  #
  # bufferRow - A {Number} indicating the buffer row.
  #
  # Returns the indentation level as a {Number}.
  indentationForBufferRow: (bufferRow) ->
    @indentLevelForLine(@lineForBufferRow(bufferRow))

  # This specifies the new indentation level for a buffer row.
  #
  # bufferRow - A {Number} indicating the buffer row.
  # newLevel - A {Number} indicating the new indentation level.
  setIndentationForBufferRow: (bufferRow, newLevel) ->
    currentLevel = @indentationForBufferRow(bufferRow)
    currentIndentString = @buildIndentString(currentLevel)
    newIndentString = @buildIndentString(newLevel)
    @buffer.change([[bufferRow, 0], [bufferRow, currentIndentString.length]], newIndentString)

  # Given a line, this retrieves the indentation level.
  #
  # line - A {String} in the current {Buffer}.
  #
  # Returns a {Number}.
  indentLevelForLine: (line) ->
    if match = line.match(/^[\t ]+/)
      leadingWhitespace = match[0]
      tabCount = leadingWhitespace.match(/\t/g)?.length ? 0
      spaceCount = leadingWhitespace.match(/[ ]/g)?.length ? 0
      tabCount + (spaceCount / @getTabLength())
    else
      0

  # Constructs the string used for tabs.
  buildIndentString: (number) ->
    if @getSoftTabs()
      _.multiplyString(" ", number * @getTabLength())
    else
      _.multiplyString("\t", Math.floor(number))

  # {Delegates to: Buffer.save}
  save: -> @buffer.save()

  # {Delegates to: Buffer.saveAs}
  saveAs: (path) -> @buffer.saveAs(path)

  # {Delegates to: Buffer.getExtension}
  getFileExtension: -> @buffer.getExtension()

  # {Delegates to: Buffer.getPath}
  getPath: -> @buffer.getPath()

  # {Delegates to: Buffer.getText}
  getText: -> @buffer.getText()

  # {Delegates to: Buffer.setText}
  setText: (text) -> @buffer.setText(text)

  # Retrieves the current buffer.
  #
  # Returns a {Buffer}.
  getBuffer: -> @buffer

  # Retrieves the current buffer's URI.
  #
  # Returns a {String}.
  getUri: -> @buffer.getUri()

  # {Delegates to: Buffer.isRowBlank}
  isBufferRowBlank: (bufferRow) -> @buffer.isRowBlank(bufferRow)

  # Test if an entire row is a comment
  #
  # Returns a {Boolean}.
  isBufferRowCommented: (bufferRow) ->
    if match = @lineForBufferRow(bufferRow).match(/\S/)
      scopes = @tokenForBufferPosition([bufferRow, match.index]).scopes
      new TextMateScopeSelector('comment.*').matches(scopes)

  # {Delegates to: Buffer.nextNonBlankRow}
  nextNonBlankBufferRow: (bufferRow) -> @buffer.nextNonBlankRow(bufferRow)

  # {Delegates to: Buffer.getEofPosition}
  getEofBufferPosition: -> @buffer.getEofPosition()

  # {Delegates to: Buffer.getLastRow}
  getLastBufferRow: -> @buffer.getLastRow()

  # {Delegates to: Buffer.rangeForRow}
  bufferRangeForBufferRow: (row, options) -> @buffer.rangeForRow(row, options)

  # {Delegates to: Buffer.lineForRow}
  lineForBufferRow: (row) -> @buffer.lineForRow(row)

  # {Delegates to: Buffer.lineLengthForRow}
  lineLengthForBufferRow: (row) -> @buffer.lineLengthForRow(row)

  # {Delegates to: Buffer.scanInRange}
  scanInBufferRange: (args...) -> @buffer.scanInRange(args...)

  # {Delegates to: Buffer.backwardsScanInRange}
  backwardsScanInBufferRange: (args...) -> @buffer.backwardsScanInRange(args...)

  # {Delegates to: Buffer.isModified}
  isModified: -> @buffer.isModified()

  # Identifies if the modified buffer should let you know if it's closing
  # without being saved.
  #
  # Returns a {Boolean}.
  shouldPromptToSave: -> @isModified() and not @buffer.hasMultipleEditors()

  # {Delegates to: DisplayBuffer.screenPositionForBufferPosition}
  screenPositionForBufferPosition: (bufferPosition, options) -> @displayBuffer.screenPositionForBufferPosition(bufferPosition, options)

  # {Delegates to: DisplayBuffer.bufferPositionForScreenPosition}
  bufferPositionForScreenPosition: (screenPosition, options) -> @displayBuffer.bufferPositionForScreenPosition(screenPosition, options)

  # {Delegates to: DisplayBuffer.screenRangeForBufferRange}
  screenRangeForBufferRange: (bufferRange) -> @displayBuffer.screenRangeForBufferRange(bufferRange)

  # {Delegates to: DisplayBuffer.bufferRangeForScreenRange}
  bufferRangeForScreenRange: (screenRange) -> @displayBuffer.bufferRangeForScreenRange(screenRange)

  # {Delegates to: DisplayBuffer.clipScreenPosition}
  clipScreenPosition: (screenPosition, options) -> @displayBuffer.clipScreenPosition(screenPosition, options)

  # {Delegates to: DisplayBuffer.lineForRow}
  lineForScreenRow: (row) -> @displayBuffer.lineForRow(row)

  # {Delegates to: DisplayBuffer.linesForRows}
  linesForScreenRows: (start, end) -> @displayBuffer.linesForRows(start, end)

  # {Delegates to: DisplayBuffer.getLineCount}
  getScreenLineCount: -> @displayBuffer.getLineCount()

  # {Delegates to: DisplayBuffer.getMaxLineLength}
  getMaxScreenLineLength: -> @displayBuffer.getMaxLineLength()

  # {Delegates to: DisplayBuffer.getLastRow}
  getLastScreenRow: -> @displayBuffer.getLastRow()

  # {Delegates to: DisplayBuffer.bufferRowsForScreenRows}
  bufferRowsForScreenRows: (startRow, endRow) -> @displayBuffer.bufferRowsForScreenRows(startRow, endRow)

  # {Delegates to: DisplayBuffer.scopesForBufferPosition}
  scopesForBufferPosition: (bufferPosition) -> @displayBuffer.scopesForBufferPosition(bufferPosition)

  bufferRangeForScopeAtCursor: (selector) ->
    @displayBuffer.bufferRangeForScopeAtPosition(selector, @getCursorBufferPosition())

  # {Delegates to: DisplayBuffer.tokenForBufferPosition}
  tokenForBufferPosition: (bufferPosition) -> @displayBuffer.tokenForBufferPosition(bufferPosition)

  # Retrieves the grammar's token scopes for the line with the most recently added cursor.
  #
  # Returns an {Array} of {String}s.
  getCursorScopes: -> @getCursor().getScopes()

  # Inserts text at the current cursor positions
  #
  # text - A {String} representing the text to insert.
  # options - A set of options equivalent to {Selection.insertText}
  insertText: (text, options={}) ->
    options.autoIndentNewline ?= @shouldAutoIndent()
    options.autoDecreaseIndent ?= @shouldAutoIndent()
    @mutateSelectedText (selection) -> selection.insertText(text, options)

  # Inserts a new line at the current cursor positions.
  insertNewline: ->
    @insertText('\n')

  # Inserts a new line below the current cursor positions.
  insertNewlineBelow: ->
    @transact =>
      @moveCursorToEndOfLine()
      @insertNewline()

  # Inserts a new line above the current cursor positions.
  insertNewlineAbove: ->
    @transact =>
      onFirstLine = @getCursorBufferPosition().row is 0
      @moveCursorToBeginningOfLine()
      @moveCursorLeft()
      @insertNewline()
      @moveCursorUp() if onFirstLine

  # Indents the current line.
  #
  # options - A set of options equivalent to {Selection.indent}.
  indent: (options={})->
    options.autoIndent ?= @shouldAutoIndent()
    @mutateSelectedText (selection) -> selection.indent(options)

  # Performs a backspace, removing the character found behind the cursor position.
  backspace: ->
    @mutateSelectedText (selection) -> selection.backspace()

  # Performs a backspace to the beginning of the current word, removing characters found there.
  backspaceToBeginningOfWord: ->
    @mutateSelectedText (selection) -> selection.backspaceToBeginningOfWord()

  # Performs a backspace to the beginning of the current line, removing characters found there.
  backspaceToBeginningOfLine: ->
    @mutateSelectedText (selection) -> selection.backspaceToBeginningOfLine()

  # Performs a delete, removing the character found ahead of the cursor position.
  delete: ->
    @mutateSelectedText (selection) -> selection.delete()

  # Performs a delete to the end of the current word, removing characters found there.
  deleteToEndOfWord: ->
    @mutateSelectedText (selection) -> selection.deleteToEndOfWord()

  # Deletes the entire line.
  deleteLine: ->
    @mutateSelectedText (selection) -> selection.deleteLine()

  # Indents the selected rows.
  indentSelectedRows: ->
    @mutateSelectedText (selection) -> selection.indentSelectedRows()

  # Outdents the selected rows.
  outdentSelectedRows: ->
    @mutateSelectedText (selection) -> selection.outdentSelectedRows()

  # Wraps the lines within a selection in comments.
  #
  # If the language doesn't have comments, nothing happens.
  #
  # selection - The {Selection} to comment
  #
  # Returns an {Array} of the commented {Ranges}.
  toggleLineCommentsInSelection: ->
    @mutateSelectedText (selection) -> selection.toggleLineComments()

  autoIndentSelectedRows: ->
    @mutateSelectedText (selection) -> selection.autoIndentSelectedRows()

  # Given a buffer range, this converts all `\t` characters to the appropriate {.getTabText} value.
  #
  # bufferRange - The {Range} to perform the replace in
  normalizeTabsInBufferRange: (bufferRange) ->
    return unless @getSoftTabs()
    @scanInBufferRange /\t/, bufferRange, ({replace}) => replace(@getTabText())

  # Performs a cut to the end of the current line.
  #
  # Characters are removed, but the text remains in the clipboard.
  cutToEndOfLine: ->
    maintainPasteboard = false
    @mutateSelectedText (selection) ->
      selection.cutToEndOfLine(maintainPasteboard)
      maintainPasteboard = true

  # Cuts the selected text.
  cutSelectedText: ->
    maintainPasteboard = false
    @mutateSelectedText (selection) ->
      selection.cut(maintainPasteboard)
      maintainPasteboard = true

  # Copies the selected text.
  copySelectedText: ->
    maintainPasteboard = false
    for selection in @getSelections()
      selection.copy(maintainPasteboard)
      maintainPasteboard = true

  # Pastes the text in the clipboard.
  #
  # options - A set of options equivalent to {Selection.insertText}.
  pasteText: (options={}) ->
    [text, metadata] = pasteboard.read()

    if config.get('editor.normalizeIndentOnPaste') and metadata
      options.indentBasis ?= metadata.indentBasis

    @insertText(text, options)

  # Undos the last {Buffer} change.
  undo: ->
    @buffer.undo(this)

  # Redos the last {Buffer} change.
  redo: ->
    @buffer.redo(this)

  # Folds all the rows.
  foldAll: ->
    @languageMode.foldAll()

  # Unfolds all the rows.
  unfoldAll: ->
    @languageMode.unfoldAll()

  foldAllAtIndentLevel: (indentLevel) ->
    @languageMode.foldAllAtIndentLevel(indentLevel)

  # Folds the current row.
  foldCurrentRow: ->
    bufferRow = @bufferPositionForScreenPosition(@getCursorScreenPosition()).row
    @foldBufferRow(bufferRow)

  # Given a buffer row, this folds it.
  #
  # bufferRow - A {Number} indicating the buffer row
  foldBufferRow: (bufferRow) ->
    @languageMode.foldBufferRow(bufferRow)

  # Unfolds the current row.
  unfoldCurrentRow: ->
    bufferRow = @bufferPositionForScreenPosition(@getCursorScreenPosition()).row
    @unfoldBufferRow(bufferRow)

  # Given a buffer row, this unfolds it.
  #
  # bufferRow - A {Number} indicating the buffer row
  unfoldBufferRow: (bufferRow) ->
    @languageMode.unfoldBufferRow(bufferRow)

  # Folds all selections.
  foldSelection: ->
    selection.fold() for selection in @getSelections()

  # {Delegates to: DisplayBuffer.createFold}
  createFold: (startRow, endRow) ->
    @displayBuffer.createFold(startRow, endRow)

  # {Delegates to: DisplayBuffer.destroyFoldWithId}
  destroyFoldWithId: (id) ->
    @displayBuffer.destroyFoldWithId(id)

  # {Delegates to: DisplayBuffer.destroyFoldsContainingBufferRow}
  destroyFoldsContainingBufferRow: (bufferRow) ->
    @displayBuffer.destroyFoldsContainingBufferRow(bufferRow)

  # Removes any {Fold}s found that intersect the given buffer row.
  #
  # bufferRow - The buffer row {Number} to check against
  destroyFoldsIntersectingBufferRange: (bufferRange) ->
    for row in [bufferRange.start.row..bufferRange.end.row]
      @destroyFoldsContainingBufferRow(row)

  # Determines if the given row that the cursor is at is folded.
  #
  # Returns `true` if the row is folded, `false` otherwise.
  isFoldedAtCursorRow: ->
    @isFoldedAtScreenRow(@getCursorScreenRow())

  # Determines if the given buffer row is folded.
  #
  # bufferRow - A {Number} indicating the buffer row.
  #
  # Returns `true` if the buffer row is folded, `false` otherwise.
  isFoldedAtBufferRow: (bufferRow) ->
    @displayBuffer.isFoldedAtBufferRow(bufferRow)

  # Determines if the given screen row is folded.
  #
  # screenRow - A {Number} indicating the screen row.
  #
  # Returns `true` if the screen row is folded, `false` otherwise.
  isFoldedAtScreenRow: (screenRow) ->
    @displayBuffer.isFoldedAtScreenRow(screenRow)

  # {Delegates to: DisplayBuffer.largestFoldContainingBufferRow}
  largestFoldContainingBufferRow: (bufferRow) ->
    @displayBuffer.largestFoldContainingBufferRow(bufferRow)

  # {Delegates to: DisplayBuffer.largestFoldStartingAtScreenRow}
  largestFoldStartingAtScreenRow: (screenRow) ->
    @displayBuffer.largestFoldStartingAtScreenRow(screenRow)

  # Given a buffer row, this returns a suggested indentation level.
  #
  # The indentation level provided is based on the current language.
  #
  # bufferRow - A {Number} indicating the buffer row
  #
  # Returns a {Number}.
  suggestedIndentForBufferRow: (bufferRow) ->
    @languageMode.suggestedIndentForBufferRow(bufferRow)

  # Indents all the rows between two buffer rows.
  #
  # startRow - The row {Number} to start at
  # endRow - The row {Number} to end at
  autoIndentBufferRows: (startRow, endRow) ->
    @languageMode.autoIndentBufferRows(startRow, endRow)

  # Given a buffer row, this indents it.
  #
  # bufferRow - The row {Number}
  autoIndentBufferRow: (bufferRow) ->
    @languageMode.autoIndentBufferRow(bufferRow)

  # Given a buffer row, this decreases the indentation.
  #
  # bufferRow - The row {Number}
  autoDecreaseIndentForBufferRow: (bufferRow) ->
    @languageMode.autoDecreaseIndentForBufferRow(bufferRow)

  # Wraps the lines between two rows in comments.
  #
  # If the language doesn't have comments, nothing happens.
  #
  # startRow - The row {Number} to start at
  # endRow - The row {Number} to end at
  #
  # Returns an {Array} of the commented {Ranges}.
  toggleLineCommentsForBufferRows: (start, end) ->
    @languageMode.toggleLineCommentsForBufferRows(start, end)

  # Moves the selected line up one row.
  moveLineUp: ->
    selection = @getSelectedBufferRange()
    return if selection.start.row is 0
    lastRow = @buffer.getLastRow()
    return if selection.isEmpty() and selection.start.row is lastRow and @buffer.getLastLine() is ''

    @transact =>
      foldedRows = []
      rows = [selection.start.row..selection.end.row]
      if selection.start.row isnt selection.end.row and selection.end.column is 0
        rows.pop() unless @isFoldedAtBufferRow(selection.end.row)
      for row in rows
        screenRow = @screenPositionForBufferPosition([row]).row
        if @isFoldedAtScreenRow(screenRow)
          bufferRange = @bufferRangeForScreenRange([[screenRow], [screenRow + 1]])
          startRow = bufferRange.start.row
          endRow = bufferRange.end.row - 1
          foldedRows.push(endRow - 1)
        else
          startRow = row
          endRow = row

        endPosition = Point.min([endRow + 1], @buffer.getEofPosition())
        lines = @buffer.getTextInRange([[startRow], endPosition])
        if endPosition.row is lastRow and endPosition.column > 0 and not @buffer.lineEndingForRow(endPosition.row)
          lines = "#{lines}\n"
        @buffer.deleteRows(startRow, endRow)
        @buffer.insert([startRow - 1], lines)

      @foldBufferRow(foldedRow) for foldedRow in foldedRows

      @setSelectedBufferRange(selection.translate([-1]), preserveFolds: true)

  # Moves the selected line down one row.
  moveLineDown: ->
    selection = @getSelectedBufferRange()
    lastRow = @buffer.getLastRow()
    return if selection.end.row is lastRow
    return if selection.end.row is lastRow - 1 and @buffer.getLastLine() is ''

    @transact =>
      foldedRows = []
      rows = [selection.end.row..selection.start.row]
      if selection.start.row isnt selection.end.row and selection.end.column is 0
        rows.shift() unless @isFoldedAtBufferRow(selection.end.row)
      for row in rows
        screenRow = @screenPositionForBufferPosition([row]).row
        if @isFoldedAtScreenRow(screenRow)
          bufferRange = @bufferRangeForScreenRange([[screenRow], [screenRow + 1]])
          startRow = bufferRange.start.row
          endRow = bufferRange.end.row - 1
          foldedRows.push(endRow + 1)
        else
          startRow = row
          endRow = row

        if endRow + 1 is lastRow
          endPosition = [endRow, @buffer.lineLengthForRow(endRow)]
        else
          endPosition = [endRow + 1]
        lines = @buffer.getTextInRange([[startRow], endPosition])
        @buffer.deleteRows(startRow, endRow)
        insertPosition = Point.min([startRow + 1], @buffer.getEofPosition())
        if insertPosition.row is @buffer.getLastRow() and insertPosition.column > 0
          lines = "\n#{lines}"
        @buffer.insert(insertPosition, lines)

      @foldBufferRow(foldedRow) for foldedRow in foldedRows

      @setSelectedBufferRange(selection.translate([1]), preserveFolds: true)

  # Duplicates the current line.
  #
  # If more than one cursor is present, only the most recently added one is considered.
  duplicateLine: ->
    return unless @getSelection().isEmpty()

    @transact =>
      cursorPosition = @getCursorBufferPosition()
      cursorRowFolded = @isFoldedAtCursorRow()
      if cursorRowFolded
        screenRow = @screenPositionForBufferPosition(cursorPosition).row
        bufferRange = @bufferRangeForScreenRange([[screenRow], [screenRow + 1]])
      else
        bufferRange = new Range([cursorPosition.row], [cursorPosition.row + 1])

      insertPosition = new Point(bufferRange.end.row)
      if insertPosition.row > @buffer.getLastRow()
        @unfoldCurrentRow() if cursorRowFolded
        @buffer.append("\n#{@getTextInBufferRange(bufferRange)}")
        @foldCurrentRow() if cursorRowFolded
      else
        @buffer.insert(insertPosition, @getTextInBufferRange(bufferRange))

      @setCursorScreenPosition(@getCursorScreenPosition().translate([1]))
      @foldCurrentRow() if cursorRowFolded

  ### Internal ###

  mutateSelectedText: (fn) ->
    @transact => fn(selection) for selection in @getSelections()

  replaceSelectedText: (options={}, fn) ->
    {selectWordIfEmpty} = options
    @mutateSelectedText (selection) ->
      range = selection.getBufferRange()
      if selectWordIfEmpty and selection.isEmpty()
        selection.selectWord()
      text = selection.getText()
      selection.deleteSelectedText()
      selection.insertText(fn(text))
      selection.setBufferRange(range)

  ### Public ###

  # Returns a valid {DisplayBufferMarker} object for the given id if one exists.
  getMarker: (id) ->
    @displayBuffer.getMarker(id)

  getMarkers: ->
    @displayBuffer.getMarkers()

  findMarkers: (attributes) ->
    @displayBuffer.findMarkers(attributes)

  # {Delegates to: DisplayBuffer.markScreenRange}
  markScreenRange: (args...) ->
    @displayBuffer.markScreenRange(args...)

  # {Delegates to: DisplayBuffer.markBufferRange}
  markBufferRange: (args...) ->
    @displayBuffer.markBufferRange(args...)

  # {Delegates to: DisplayBuffer.markScreenPosition}
  markScreenPosition: (args...) ->
    @displayBuffer.markScreenPosition(args...)

  # {Delegates to: DisplayBuffer.markBufferPosition}
  markBufferPosition: (args...) ->
    @displayBuffer.markBufferPosition(args...)

  # {Delegates to: DisplayBuffer.destroyMarker}
  destroyMarker: (args...) ->
    @displayBuffer.destroyMarker(args...)

  # {Delegates to: Buffer.getMarkerCount}
  getMarkerCount: ->
    @buffer.getMarkerCount()

  # Returns `true` if there are multiple cursors in the edit session.
  #
  # Returns a {Boolean}.
  hasMultipleCursors: ->
    @getCursors().length > 1

  getAllCursors: ->
    @getCursors().concat(@getRemoteCursors())

  # Retrieves all the cursors.
  #
  # Returns an {Array} of {Cursor}s.
  getCursors: -> new Array(@cursors...)

  # Retrieves the most recently added cursor.
  #
  # Returns a {Cursor}.
  getCursor: ->
    _.last(@cursors)

  getRemoteCursors: -> new Array(@remoteCursors...)

  # Adds a cursor at the provided `screenPosition`.
  #
  # screenPosition - An {Array} of two numbers: the screen row, and the screen column.
  #
  # Returns the new {Cursor}.
  addCursorAtScreenPosition: (screenPosition) ->
    @markScreenPosition(screenPosition, @getSelectionMarkerAttributes())
    @getLastSelection().cursor

  # Adds a cursor at the provided `bufferPosition`.
  #
  # bufferPosition - An {Array} of two numbers: the buffer row, and the buffer column.
  #
  # Returns the new {Cursor}.
  addCursorAtBufferPosition: (bufferPosition) ->
    @markBufferPosition(bufferPosition, @getSelectionMarkerAttributes())
    @getLastSelection().cursor

  # Adds a cursor to the `EditSession`.
  #
  # marker - The marker where the cursor should be added
  #
  # Returns the new {Cursor}.
  addCursor: (marker) ->
    cursor = new Cursor(editSession: this, marker: marker)
    if marker.isLocal()
      @cursors.push(cursor)
    else
      @remoteCursors.push(cursor)
    @trigger 'cursor-added', cursor
    cursor

  # Removes a cursor from the `EditSession`.
  #
  # cursor - The cursor to remove
  #
  # Returns the removed {Cursor}.
  removeCursor: (cursor) ->
    _.remove(@cursors, cursor)

  # Creates a new selection at the given marker.
  #
  # marker - The marker to highlight
  # options - A hash of options that pertain to the {Selection} constructor.
  #
  # Returns the new {Selection}.
  addSelection: (marker, options={}) ->
    unless marker.getAttributes().preserveFolds
      @destroyFoldsIntersectingBufferRange(marker.getBufferRange())
    cursor = @addCursor(marker)
    selection = new Selection(_.extend({editSession: this, marker, cursor}, options))

    if marker.isLocal()
      @selections.push(selection)
    else
      @remoteSelections.push(selection)

    selectionBufferRange = selection.getBufferRange()
    @mergeIntersectingSelections()
    if selection.destroyed
      for selection in @getSelections()
        if selection.intersectsBufferRange(selectionBufferRange)
          return selection
    else
      @trigger 'selection-added', selection
      selection

  # Given a buffer range, this adds a new selection for it.
  #
  # bufferRange - A {Range} in the buffer
  # options - A hash of options
  #
  # Returns the new {Selection}.
  addSelectionForBufferRange: (bufferRange, options={}) ->
    @markBufferRange(bufferRange, _.defaults(@getSelectionMarkerAttributes(), options))
    @getLastSelection()

  # Given a buffer range, this removes all previous selections and creates a new selection for it.
  #
  # bufferRange - A {Range} in the buffer
  # options - A hash of options
  setSelectedBufferRange: (bufferRange, options) ->
    @setSelectedBufferRanges([bufferRange], options)

  # Given an array of buffer ranges, this removes all previous selections and creates new selections for them.
  #
  # bufferRanges - An {Array} of {Range}s in the buffer
  # options - A hash of options
  setSelectedBufferRanges: (bufferRanges, options={}) ->
    throw new Error("Passed an empty array to setSelectedBufferRanges") unless bufferRanges.length

    selections = @getSelections()
    selection.destroy() for selection in selections[bufferRanges.length...]

    @mergeIntersectingSelections options, =>
      for bufferRange, i in bufferRanges
        bufferRange = Range.fromObject(bufferRange)
        if selections[i]
          selections[i].setBufferRange(bufferRange, options)
        else
          @addSelectionForBufferRange(bufferRange, options)

  # Unselects a given selection.
  #
  # selection - The {Selection} to remove.
  removeSelection: (selection) ->
    if selection.isLocal()
      _.remove(@selections, selection)
    else
      _.remove(@remoteSelections, selection)

  # Clears every selection. TODO
  clearSelections: ->
    @consolidateSelections()
    @getSelection().clear()

  consolidateSelections: ->
    selections = @getSelections()
    if selections.length > 1
      selection.destroy() for selection in selections[0...-1]
      true
    else
      false

  getAllSelections: ->
    @getSelections().concat(@getRemoteSelections())

  # Gets all the selections.
  #
  # Returns an {Array} of {Selection}s.
  getSelections: -> new Array(@selections...)

  # Gets the selection at the specified index.
  #
  # index - The id {Number} of the selection
  #
  # Returns a {Selection}.
  getSelection: (index) ->
    index ?= @selections.length - 1
    @selections[index]

  # Gets the last selection, _i.e._ the most recently added.
  #
  # Returns a {Selection}.
  getLastSelection: ->
    _.last(@selections)

  getRemoteSelections: -> new Array(@remoteSelections...)

  # Gets all selections, ordered by their position in the buffer.
  #
  # Returns an {Array} of {Selection}s.
  getSelectionsOrderedByBufferPosition: ->
    @getSelections().sort (a, b) -> a.compare(b)

  getRemoteSelectionsOrderedByBufferPosition: ->
    @getRemoteSelections().sort (a, b) -> a.compare(b)

  # Gets the very last selection, as it's ordered in the buffer.
  #
  # Returns a {Selection}.
  getLastSelectionInBuffer: ->
    _.last(@getSelectionsOrderedByBufferPosition())

  # Determines if a given buffer range is included in a {Selection}.
  #
  # bufferRange - The {Range} you're checking against
  #
  # Returns a {Boolean}.
  selectionIntersectsBufferRange: (bufferRange) ->
    _.any @getSelections(), (selection) ->
      selection.intersectsBufferRange(bufferRange)

  # Moves every cursor to a given screen position.
  #
  # position - An {Array} of two numbers: the screen row, and the screen column.
  # options - An object with properties based on {Cursor.setScreenPosition}
  #
  setCursorScreenPosition: (position, options) ->
    @moveCursors (cursor) -> cursor.setScreenPosition(position, options)

  # Gets the current screen position of the most recently added {Cursor}.
  #
  # Returns an {Array} of two numbers: the screen row, and the screen column.
  getCursorScreenPosition: ->
    @getCursor().getScreenPosition()

  # Gets the screen row of the most recently added {Cursor}.
  #
  # Returns the screen row {Number}.
  getCursorScreenRow: ->
    @getCursor().getScreenRow()

  # Moves every cursor to a given buffer position.
  #
  # position - An {Array} of two numbers: the buffer row, and the buffer column.
  # options - An object with properties based on {Cursor.setBufferPosition}
  #
  setCursorBufferPosition: (position, options) ->
    @moveCursors (cursor) -> cursor.setBufferPosition(position, options)

  # Gets the current buffer position of the most recently added {Cursor}.
  #
  # Returns an {Array} of two numbers: the buffer row, and the buffer column.
  getCursorBufferPosition: ->
    @getCursor().getBufferPosition()

  # Gets the screen range of the most recently added {Selection}.
  #
  # Returns a {Range}.
  getSelectedScreenRange: ->
    @getLastSelection().getScreenRange()

  # Gets the buffer range of the most recently added {Selection}.
  #
  # Returns a {Range}.
  getSelectedBufferRange: ->
    @getLastSelection().getBufferRange()

  # Gets the buffer ranges of all the {Selection}s.
  #
  # This is ordered by their position in the file itself.
  #
  # Returns an {Array} of {Range}s.
  getSelectedBufferRanges: ->
    selection.getBufferRange() for selection in @getSelectionsOrderedByBufferPosition()

  getRemoteSelectedBufferRanges: ->
    selection.getBufferRange() for selection in @getRemoteSelectionsOrderedByBufferPosition()

  # Gets the selected text of the most recently added {Selection}.
  #
  # Returns a {String}.
  getSelectedText: ->
    @getLastSelection().getText()

  # Given a buffer range, this retrieves the text in that range.
  #
  # range - The {Range} you're interested in
  #
  # Returns a {String} of the combined lines.
  getTextInBufferRange: (range) ->
    @buffer.getTextInRange(range)

  setTextInBufferRange: (range, text) -> @getBuffer().change(range, text)

  # Retrieves the range for the current paragraph.
  #
  # A paragraph is defined as a block of text surrounded by empty lines.
  #
  # Returns a {Range}.
  getCurrentParagraphBufferRange: ->
    @getCursor().getCurrentParagraphBufferRange()

  # Gets the word located under the most recently added {Cursor}.
  #
  # options - An object with properties based on {Cursor.getBeginningOfCurrentWordBufferPosition}.
  #
  # Returns a {String}.
  getWordUnderCursor: (options) ->
    @getTextInBufferRange(@getCursor().getCurrentWordBufferRange(options))

  # Moves every cursor up one row.
  moveCursorUp: (lineCount) ->
    @moveCursors (cursor) -> cursor.moveUp(lineCount, moveToEndOfSelection: true)

  # Moves every cursor down one row.
  moveCursorDown: (lineCount) ->
    @moveCursors (cursor) -> cursor.moveDown(lineCount, moveToEndOfSelection: true)

  # Moves every cursor left one column.
  moveCursorLeft: ->
    @moveCursors (cursor) -> cursor.moveLeft(moveToEndOfSelection: true)

  # Moves every cursor right one column.
  moveCursorRight: ->
    @moveCursors (cursor) -> cursor.moveRight(moveToEndOfSelection: true)

  # Moves every cursor to the top of the buffer.
  moveCursorToTop: ->
    @moveCursors (cursor) -> cursor.moveToTop()

  # Moves every cursor to the bottom of the buffer.
  moveCursorToBottom: ->
    @moveCursors (cursor) -> cursor.moveToBottom()

  # Moves every cursor to the beginning of the line.
  moveCursorToBeginningOfLine: ->
    @moveCursors (cursor) -> cursor.moveToBeginningOfLine()

  # Moves every cursor to the first non-whitespace character of the line.
  moveCursorToFirstCharacterOfLine: ->
    @moveCursors (cursor) -> cursor.moveToFirstCharacterOfLine()

  # Moves every cursor to the end of the line.
  moveCursorToEndOfLine: ->
    @moveCursors (cursor) -> cursor.moveToEndOfLine()

  # Moves every cursor to the beginning of the current word.
  moveCursorToBeginningOfWord: ->
    @moveCursors (cursor) -> cursor.moveToBeginningOfWord()

  # Moves every cursor to the end of the current word.
  moveCursorToEndOfWord: ->
    @moveCursors (cursor) -> cursor.moveToEndOfWord()

  # Moves every cursor to the beginning of the next word.
  moveCursorToBeginningOfNextWord: ->
    @moveCursors (cursor) -> cursor.moveToBeginningOfNextWord()

  moveCursorToPreviousWordBoundary: ->
    @moveCursors (cursor) -> cursor.moveToPreviousWordBoundary()

  moveCursorToNextWordBoundary: ->
    @moveCursors (cursor) -> cursor.moveToNextWordBoundary()

  # Internal:
  moveCursors: (fn) ->
    fn(cursor) for cursor in @getCursors()
    @mergeCursors()

  # Selects the text from the current cursor position to a given screen position.
  #
  # position - An instance of {Point}, with a given `row` and `column`.
  selectToScreenPosition: (position) ->
    lastSelection = @getLastSelection()
    lastSelection.selectToScreenPosition(position)
    @mergeIntersectingSelections(isReversed: lastSelection.isReversed())

  # Selects the text one position right of the cursor.
  selectRight: ->
    @expandSelectionsForward (selection) => selection.selectRight()

  # Selects the text one position left of the cursor.
  selectLeft: ->
    @expandSelectionsBackward (selection) => selection.selectLeft()

  # Selects all the text one position above the cursor.
  selectUp: ->
    @expandSelectionsBackward (selection) => selection.selectUp()

  # Selects all the text one position below the cursor.
  selectDown: ->
    @expandSelectionsForward (selection) => selection.selectDown()

  # Selects all the text from the current cursor position to the top of the buffer.
  selectToTop: ->
    @expandSelectionsBackward (selection) => selection.selectToTop()

  # Selects all the text in the buffer.
  selectAll: ->
    @expandSelectionsForward (selection) => selection.selectAll()

  # Selects all the text from the current cursor position to the bottom of the buffer.
  selectToBottom: ->
    @expandSelectionsForward (selection) => selection.selectToBottom()

  # Selects all the text from the current cursor position to the beginning of the line.
  selectToBeginningOfLine: ->
    @expandSelectionsBackward (selection) => selection.selectToBeginningOfLine()

  # Selects to the first non-whitespace character of the line.
  selectToFirstCharacterOfLine: ->
    @expandSelectionsBackward (selection) => selection.selectToFirstCharacterOfLine()

  # Selects all the text from the current cursor position to the end of the line.
  selectToEndOfLine: ->
    @expandSelectionsForward (selection) => selection.selectToEndOfLine()

  selectToPreviousWordBoundary: ->
    @expandSelectionsBackward (selection) => selection.selectToPreviousWordBoundary()

  selectToNextWordBoundary: ->
    @expandSelectionsForward (selection) => selection.selectToNextWordBoundary()

  # Selects the current line.
  selectLine: ->
    @expandSelectionsForward (selection) => selection.selectLine()

  # Moves the current selection down one row.
  addSelectionBelow: ->
    @expandSelectionsForward (selection) => selection.addSelectionBelow()

  # Moves the current selection up one row.
  addSelectionAbove: ->
    @expandSelectionsBackward (selection) => selection.addSelectionAbove()

  # Transposes the current text selections.
  #
  # This only works if there is more than one selection. Each selection is transferred
  # to the position of the selection after it. The last selection is transferred to the
  # position of the first.
  transpose: ->
    @mutateSelectedText (selection) =>
      if selection.isEmpty()
        selection.selectRight()
        text = selection.getText()
        selection.delete()
        selection.cursor.moveLeft()
        selection.insertText text
      else
        selection.insertText selection.getText().split('').reverse().join('')

  # Turns the current selection into upper case.
  upperCase: ->
    @replaceSelectedText selectWordIfEmpty:true, (text) => text.toUpperCase()

  # Turns the current selection into lower case.
  lowerCase: ->
    @replaceSelectedText selectWordIfEmpty:true, (text) => text.toLowerCase()

  # Joins the current line with the one below it.
  #
  # Multiple cursors are considered equally. If there's a selection in the editor,
  # all the lines are joined together.
  joinLine: ->
    @mutateSelectedText (selection) -> selection.joinLine()

  expandLastSelectionOverLine: ->
    @getLastSelection().expandOverLine()

  # Selects all the text from the current cursor position to the beginning of the word.
  selectToBeginningOfWord: ->
    @expandSelectionsBackward (selection) => selection.selectToBeginningOfWord()

  # Selects all the text from the current cursor position to the end of the word.
  selectToEndOfWord: ->
    @expandSelectionsForward (selection) => selection.selectToEndOfWord()

  # Selects all the text from the current cursor position to the beginning of the next word.
  selectToBeginningOfNextWord: ->
    @expandSelectionsForward (selection) => selection.selectToBeginningOfNextWord()

  # Selects the current word.
  selectWord: ->
    @expandSelectionsForward (selection) => selection.selectWord()

  expandLastSelectionOverWord: ->
    @getLastSelection().expandOverWord()

  # Selects the range associated with the given marker if it is valid.
  #
  # Returns the selected {Range} or a falsy value if the marker is invalid.
  selectMarker: (marker) ->
    if marker.isValid()
      range = marker.getBufferRange()
      @setSelectedBufferRange(range)
      range

  mergeCursors: ->
    positions = []
    for cursor in @getCursors()
      position = cursor.getBufferPosition().toString()
      if position in positions
        cursor.destroy()
      else
        positions.push(position)

  expandSelectionsForward: (fn) ->
    @mergeIntersectingSelections =>
      fn(selection) for selection in @getSelections()

  expandSelectionsBackward: (fn) ->
    @mergeIntersectingSelections isReversed: true, =>
      fn(selection) for selection in @getSelections()

  finalizeSelections: ->
    selection.finalize() for selection in @getSelections()

  # Merges intersecting selections. If passed a function, it executes the function
  # with merging suppressed, then merges intersecting selections afterward.
  mergeIntersectingSelections: (args...) ->
    fn = args.pop() if _.isFunction(_.last(args))
    options = args.pop() ? {}

    return fn?() if @suppressSelectionMerging

    if fn?
      @suppressSelectionMerging = true
      result = fn()
      @suppressSelectionMerging = false

    reducer = (disjointSelections, selection) ->
      intersectingSelection = _.find(disjointSelections, (s) -> s.intersectsWith(selection))
      if intersectingSelection?
        intersectingSelection.merge(selection, options)
        disjointSelections
      else
        disjointSelections.concat([selection])

    _.reduce(@getSelections(), reducer, [])

  preserveCursorPositionOnBufferReload: ->
    cursorPosition = null
    @subscribe @buffer, "will-reload", =>
      cursorPosition = @getCursorBufferPosition()
    @subscribe @buffer, "reloaded", =>
      @setCursorBufferPosition(cursorPosition) if cursorPosition
      cursorPosition = null

  # {Delegates to: DisplayBuffer.getGrammar}
  getGrammar: ->
    @displayBuffer.getGrammar()

  # {Delegates to: DisplayBuffer.setGrammar}
  setGrammar: (grammar) ->
    @displayBuffer.setGrammar(grammar)

  # {Delegates to: DisplayBuffer.reloadGrammar}
  reloadGrammar: ->
    @displayBuffer.reloadGrammar()

  ### Internal ###

  shouldAutoIndent: ->
    config.get("editor.autoIndent")

  transact: (fn) -> @buffer.transact(fn)

  commit: -> @buffer.commit()

  abort: -> @buffer.abort()

  inspect: ->
    JSON.stringify @state.toObject()

  logScreenLines: (start, end) -> @displayBuffer.logLines(start, end)

  handleGrammarChange: ->
    @unfoldAll()
    @trigger 'grammar-changed'

  handleMarkerCreated: (marker) =>
    if marker.matchesAttributes(@getSelectionMarkerAttributes())
      @addSelection(marker)

  getSelectionMarkerAttributes: ->
    type: 'selection', editSessionId: @id, invalidation: 'never'

  getDebugSnapshot: ->
    [
      @displayBuffer.getDebugSnapshot()
      @displayBuffer.tokenizedBuffer.getDebugSnapshot()
    ].join('\n\n')

_.extend(EditSession.prototype, EventEmitter)
_.extend(EditSession.prototype, Subscriber)<|MERGE_RESOLUTION|>--- conflicted
+++ resolved
@@ -11,12 +11,7 @@
 Selection = require 'selection'
 EventEmitter = require 'event-emitter'
 Subscriber = require 'subscriber'
-<<<<<<< HEAD
-TextMateScopeSelector = require 'text-mate-scope-selector'
-=======
-Range = require 'range'
 TextMateScopeSelector = require('first-mate').ScopeSelector
->>>>>>> 5235114e
 
 # An `EditSession` manages the states between {Editor}s, {Buffer}s, and the project as a whole.
 module.exports =
@@ -57,11 +52,7 @@
         @addSelection(marker)
       @setScrollTop(@state.get('scrollTop'))
       @setScrollLeft(@state.get('scrollLeft'))
-<<<<<<< HEAD
-=======
-      cursorScreenPosition = @state.getObject('cursorScreenPosition')
       registerEditSession = true
->>>>>>> 5235114e
     else
       {buffer, displayBuffer, tabLength, softTabs, softWrap, suppressCursorCreation} = optionsOrState
       @id = guid.create().toString()
@@ -91,7 +82,7 @@
         when 'scrollLeft'
           @trigger 'scroll-left-changed', newValue
 
-    project.editSessions.push(this)
+    project.addEditSession(this) if registerEditSession
 
   setBuffer: (@buffer) ->
     @buffer.retain()
@@ -108,8 +99,6 @@
     @subscribe @displayBuffer, "changed", (e) => @trigger 'screen-lines-changed', e
     @subscribe @displayBuffer, "markers-updated", => @mergeIntersectingSelections()
     @subscribe @displayBuffer, 'grammar-changed', => @handleGrammarChange()
-
-    project.addEditSession(this) if registerEditSession
 
   getViewClass: ->
     require 'editor'
