_ = require 'underscore-plus'
ipc = require 'ipc-renderer'
remote = require 'remote'
shell = require 'shell'
webFrame = require 'web-frame'
{Disposable} = require 'event-kit'
{getWindowLoadSettings, setWindowLoadSettings} = require './window-load-settings-helpers'

module.exports =
class ApplicationDelegate
  open: (params) ->
    ipc.send('open', params)

  pickFolder: (callback) ->
    responseChannel = "atom-pick-folder-response"
    ipc.on responseChannel, (path) ->
      ipc.removeAllListeners(responseChannel)
      callback(path)
    ipc.send("pick-folder", responseChannel)

  getCurrentWindow: ->
    remote.getCurrentWindow()

  closeWindow: ->
    ipc.send("call-window-method", "close")

  getWindowSize: ->
    [width, height] = remote.getCurrentWindow().getSize()
    {width, height}

  setWindowSize: (width, height) ->
    remote.getCurrentWindow().setSize(width, height)

  getWindowPosition: ->
    [x, y] = remote.getCurrentWindow().getPosition()
    {x, y}

  setWindowPosition: (x, y) ->
    ipc.send("call-window-method", "setPosition", x, y)

  centerWindow: ->
    ipc.send("call-window-method", "center")

  focusWindow: ->
    ipc.send("call-window-method", "focus")

  showWindow: ->
    ipc.send("call-window-method", "show")

  hideWindow: ->
    ipc.send("call-window-method", "hide")

  restartWindow: ->
    ipc.send("call-window-method", "restart")

  isWindowMaximized: ->
    remote.getCurrentWindow().isMaximized()

  maximizeWindow: ->
    ipc.send("call-window-method", "maximize")

  isWindowFullScreen: ->
    remote.getCurrentWindow().isFullScreen()

  setWindowFullScreen: (fullScreen=false) ->
    ipc.send("call-window-method", "setFullScreen", fullScreen)

  openWindowDevTools: ->
    new Promise (resolve) ->
      # Defer DevTools interaction to the next tick, because using them during
      # event handling causes some wrong input events to be triggered on
      # `TextEditorComponent` (Ref.: https://github.com/atom/atom/issues/9697).
      process.nextTick ->
        if remote.getCurrentWindow().isDevToolsOpened()
          resolve()
        else
          remote.getCurrentWindow().once("devtools-opened", -> resolve())
          ipc.send("call-window-method", "openDevTools")

  closeWindowDevTools: ->
    new Promise (resolve) ->
      # Defer DevTools interaction to the next tick, because using them during
      # event handling causes some wrong input events to be triggered on
      # `TextEditorComponent` (Ref.: https://github.com/atom/atom/issues/9697).
      process.nextTick ->
        unless remote.getCurrentWindow().isDevToolsOpened()
          resolve()
        else
          remote.getCurrentWindow().once("devtools-closed", -> resolve())
          ipc.send("call-window-method", "closeDevTools")

  toggleWindowDevTools: ->
    new Promise (resolve) =>
      # Defer DevTools interaction to the next tick, because using them during
      # event handling causes some wrong input events to be triggered on
      # `TextEditorComponent` (Ref.: https://github.com/atom/atom/issues/9697).
      process.nextTick =>
        if remote.getCurrentWindow().isDevToolsOpened()
          @closeWindowDevTools().then(resolve)
        else
          @openWindowDevTools().then(resolve)

  executeJavaScriptInWindowDevTools: (code) ->
<<<<<<< HEAD
    webContents = remote.getCurrentWindow().webContents
    webContents.executeJavaScript(code)
=======
    ipc.send("call-window-method", "executeJavaScriptInDevTools", code)
>>>>>>> 508e8b02

  setWindowDocumentEdited: (edited) ->
    ipc.send("call-window-method", "setDocumentEdited", edited)

  setRepresentedFilename: (filename) ->
    ipc.send("call-window-method", "setRepresentedFilename", filename)

  setRepresentedDirectoryPaths: (paths) ->
    loadSettings = getWindowLoadSettings()
    loadSettings['initialPaths'] = paths
    setWindowLoadSettings(loadSettings)

  setAutoHideWindowMenuBar: (autoHide) ->
    ipc.send("call-window-method", "setAutoHideMenuBar", autoHide)

  setWindowMenuBarVisibility: (visible) ->
    remote.getCurrentWindow().setMenuBarVisibility(visible)

  getPrimaryDisplayWorkAreaSize: ->
    screen = remote.require 'screen'
    screen.getPrimaryDisplay().workAreaSize

  confirm: ({message, detailedMessage, buttons}) ->
    buttons ?= {}
    if _.isArray(buttons)
      buttonLabels = buttons
    else
      buttonLabels = Object.keys(buttons)

    dialog = remote.require('dialog')
    chosen = dialog.showMessageBox(remote.getCurrentWindow(), {
      type: 'info'
      message: message
      detail: detailedMessage
      buttons: buttonLabels
    })

    if _.isArray(buttons)
      chosen
    else
      callback = buttons[buttonLabels[chosen]]
      callback?()

  showMessageDialog: (params) ->

  showSaveDialog: (params) ->
    if _.isString(params)
      params = defaultPath: params
    else
      params = _.clone(params)
    params.title ?= 'Save File'
    params.defaultPath ?= getWindowLoadSettings().initialPaths[0]
    dialog = remote.require('dialog')
    dialog.showSaveDialog remote.getCurrentWindow(), params

  playBeepSound: ->
    shell.beep()

  onDidOpenLocations: (callback) ->
    outerCallback = (message, detail) ->
      if message is 'open-locations'
        callback(detail)

    ipc.on('message', outerCallback)
    new Disposable ->
      ipc.removeListener('message', outerCallback)

  onUpdateAvailable: (callback) ->
    outerCallback = (message, detail) ->
      if message is 'update-available'
        callback(detail)

    ipc.on('message', outerCallback)
    new Disposable ->
      ipc.removeListener('message', outerCallback)

  onApplicationMenuCommand: (callback) ->
    ipc.on('command', callback)
    new Disposable ->
      ipc.removeListener('command', callback)

  onContextMenuCommand: (callback) ->
    ipc.on('context-command', callback)
    new Disposable ->
      ipc.removeListener('context-command', callback)

  didCancelWindowUnload: ->
    ipc.send('did-cancel-window-unload')

  openExternal: (url) ->
    shell.openExternal(url)

  disablePinchToZoom: ->
    webFrame.setZoomLevelLimits(1, 1)<|MERGE_RESOLUTION|>--- conflicted
+++ resolved
@@ -101,12 +101,7 @@
           @openWindowDevTools().then(resolve)
 
   executeJavaScriptInWindowDevTools: (code) ->
-<<<<<<< HEAD
-    webContents = remote.getCurrentWindow().webContents
-    webContents.executeJavaScript(code)
-=======
     ipc.send("call-window-method", "executeJavaScriptInDevTools", code)
->>>>>>> 508e8b02
 
   setWindowDocumentEdited: (edited) ->
     ipc.send("call-window-method", "setDocumentEdited", edited)
