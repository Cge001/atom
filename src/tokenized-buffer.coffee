--- conflicted
+++ resolved
@@ -37,13 +37,8 @@
     @disposables = new CompositeDisposable
     @tokenIterator = new TokenIterator(this)
 
-<<<<<<< HEAD
-    @disposables.add @buffer.preemptDidChange (e) => @handleBufferChange(e)
+    @disposables.add @buffer.registerTextDecorationLayer(this)
     @rootScopeDescriptor = new ScopeDescriptor(scopes: ['text.plain'])
-=======
-    @disposables.add @buffer.registerTextDecorationLayer(this)
-    @disposables.add @buffer.onDidChangePath (@bufferPath) => @reloadGrammar()
->>>>>>> fe76ba9c
 
     @setGrammar(grammar ? NullGrammar)
 
@@ -110,12 +105,6 @@
     @tokenizedLines = new Array(lastRow + 1)
     @invalidRows = []
     @invalidateRow(0)
-<<<<<<< HEAD
-    event = {start: 0, end: lastRow, delta: 0}
-    @emitter.emit 'did-change', event
-=======
-    @fullyTokenized = false
->>>>>>> fe76ba9c
 
   setVisible: (@visible) ->
     @tokenizeInBackground() if @visible
