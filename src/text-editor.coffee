_ = require 'underscore-plus'
path = require 'path'
Grim = require 'grim'
{CompositeDisposable, Emitter} = require 'event-kit'
{Point, Range} = TextBuffer = require 'text-buffer'
LanguageMode = require './language-mode'
DecorationManager = require './decoration-manager'
TokenizedBuffer = require './tokenized-buffer'
Cursor = require './cursor'
Model = require './model'
Selection = require './selection'
TextMateScopeSelector = require('first-mate').ScopeSelector
GutterContainer = require './gutter-container'
TextEditorElement = require './text-editor-element'
{isDoubleWidthCharacter, isHalfWidthCharacter, isKoreanCharacter, isWrapBoundary} = require './text-utils'

ZERO_WIDTH_NBSP = '\ufeff'

# Essential: This class represents all essential editing state for a single
# {TextBuffer}, including cursor and selection positions, folds, and soft wraps.
# If you're manipulating the state of an editor, use this class. If you're
# interested in the visual appearance of editors, use {TextEditorElement}
# instead.
#
# A single {TextBuffer} can belong to multiple editors. For example, if the
# same file is open in two different panes, Atom creates a separate editor for
# each pane. If the buffer is manipulated the changes are reflected in both
# editors, but each maintains its own cursor position, folded lines, etc.
#
# ## Accessing TextEditor Instances
#
# The easiest way to get hold of `TextEditor` objects is by registering a callback
# with `::observeTextEditors` on the `atom.workspace` global. Your callback will
# then be called with all current editor instances and also when any editor is
# created in the future.
#
# ```coffee
# atom.workspace.observeTextEditors (editor) ->
#   editor.insertText('Hello World')
# ```
#
# ## Buffer vs. Screen Coordinates
#
# Because editors support folds and soft-wrapping, the lines on screen don't
# always match the lines in the buffer. For example, a long line that soft wraps
# twice renders as three lines on screen, but only represents one line in the
# buffer. Similarly, if rows 5-10 are folded, then row 6 on screen corresponds
# to row 11 in the buffer.
#
# Your choice of coordinates systems will depend on what you're trying to
# achieve. For example, if you're writing a command that jumps the cursor up or
# down by 10 lines, you'll want to use screen coordinates because the user
# probably wants to skip lines *on screen*. However, if you're writing a package
# that jumps between method definitions, you'll want to work in buffer
# coordinates.
#
# **When in doubt, just default to buffer coordinates**, then experiment with
# soft wraps and folds to ensure your code interacts with them correctly.
module.exports =
class TextEditor extends Model
  serializationVersion: 1

  buffer: null
  languageMode: null
  cursors: null
  selections: null
  suppressSelectionMerging: false
  selectionFlashDuration: 500
  gutterContainer: null
  editorElement: null
  verticalScrollMargin: 2
  horizontalScrollMargin: 6
  softWrapped: null
  editorWidthInChars: null
  lineHeightInPixels: null
  defaultCharWidth: null
  height: null
  width: null
  registered: false
  atomicSoftTabs: true
  invisibles: null
  showLineNumbers: true
  scrollSensitivity: 40

  Object.defineProperty @prototype, "element",
    get: -> @getElement()

  Object.defineProperty(@prototype, 'displayBuffer', get: ->
    Grim.deprecate("""
      `TextEditor.prototype.displayBuffer` has always been private, but now
      it is gone. Reading the `displayBuffer` property now returns a reference
      to the containing `TextEditor`, which now provides *some* of the API of
      the defunct `DisplayBuffer` class.
    """)
    this
  )

  @deserialize: (state, atomEnvironment) ->
    # TODO: Return null on version mismatch when 1.8.0 has been out for a while
    if state.version isnt @prototype.serializationVersion and state.displayBuffer?
      state.tokenizedBuffer = state.displayBuffer.tokenizedBuffer

    try
      state.tokenizedBuffer = TokenizedBuffer.deserialize(state.tokenizedBuffer, atomEnvironment)
      state.tabLength = state.tokenizedBuffer.getTabLength()
    catch error
      if error.syscall is 'read'
        return # Error reading the file, don't deserialize an editor for it
      else
        throw error

    state.buffer = state.tokenizedBuffer.buffer
    if state.displayLayer = state.buffer.getDisplayLayer(state.displayLayerId)
      state.selectionsMarkerLayer = state.displayLayer.getMarkerLayer(state.selectionsMarkerLayerId)

    state.clipboard = atomEnvironment.clipboard
    state.assert = atomEnvironment.assert.bind(atomEnvironment)
    editor = new this(state)
    if state.registered
      disposable = atomEnvironment.textEditors.add(editor)
      editor.onDidDestroy -> disposable.dispose()
    editor

  constructor: (params={}) ->
    super

    {
      @softTabs, @firstVisibleScreenRow, @firstVisibleScreenColumn, initialLine, initialColumn, tabLength,
      @softWrapped, @decorationManager, @selectionsMarkerLayer, @buffer, suppressCursorCreation,
      @mini, @placeholderText, lineNumberGutterVisible, @largeFileMode, @clipboard,
      @assert, grammar, @showInvisibles, @autoHeight, @autoWidth, @scrollPastEnd, @editorWidthInChars,
      @tokenizedBuffer, @displayLayer, @invisibles, @showIndentGuide,
      @softWrapped, @softWrapAtPreferredLineLength, @preferredLineLength
    } = params

    throw new Error("Must pass a clipboard parameter when constructing TextEditors") unless @clipboard?

    @assert ?= (condition) -> condition
    @firstVisibleScreenRow ?= 0
    @firstVisibleScreenColumn ?= 0
    @emitter = new Emitter
    @disposables = new CompositeDisposable
    @cursors = []
    @cursorsByMarkerId = new Map
    @selections = []
    @hasTerminatedPendingState = false

    @mini ?= false
    @scrollPastEnd ?= true
    @showInvisibles ?= true
    @softTabs ?= true
    tabLength ?= 2
    @autoIndent ?= true
    @autoIndentOnPaste ?= true
    @undoGroupingInterval ?= 300
    @nonWordCharacters ?= "/\\()\"':,.;<>~!@#$%^&*|+=[]{}`?-…"
    @softWrapped ?= false
    @softWrapAtPreferredLineLength ?= false
    @preferredLineLength ?= 80

    @buffer ?= new TextBuffer
    @tokenizedBuffer ?= new TokenizedBuffer({
      grammar, tabLength, @buffer, @largeFileMode, @assert
    })

    displayLayerParams = {
      invisibles: @getInvisibles(),
      softWrapColumn: @getSoftWrapColumn(),
      showIndentGuides: not @isMini() and @doesShowIndentGuide(),
      atomicSoftTabs: params.atomicSoftTabs ? true,
      tabLength: tabLength,
      ratioForCharacter: @ratioForCharacter.bind(this),
      isWrapBoundary: isWrapBoundary,
      foldCharacter: ZERO_WIDTH_NBSP,
      softWrapHangingIndent: params.softWrapHangingIndentLength ? 0
    }

    if @displayLayer?
      @displayLayer.reset(displayLayerParams)
    else
      @displayLayer = @buffer.addDisplayLayer(displayLayerParams)

    @displayLayer.setTextDecorationLayer(@tokenizedBuffer)
    @defaultMarkerLayer = @displayLayer.addMarkerLayer()
    @selectionsMarkerLayer ?= @addMarkerLayer(maintainHistory: true, persistent: true)

    @decorationManager = new DecorationManager(@displayLayer, @defaultMarkerLayer)
    @decorateMarkerLayer(@displayLayer.foldsMarkerLayer, {type: 'line-number', class: 'folded'})

    for marker in @selectionsMarkerLayer.getMarkers()
      @addSelection(marker)

    @subscribeToBuffer()
    @subscribeToDisplayLayer()

    if @cursors.length is 0 and not suppressCursorCreation
      initialLine = Math.max(parseInt(initialLine) or 0, 0)
      initialColumn = Math.max(parseInt(initialColumn) or 0, 0)
      @addCursorAtBufferPosition([initialLine, initialColumn])

    @languageMode = new LanguageMode(this)

    @gutterContainer = new GutterContainer(this)
    @lineNumberGutter = @gutterContainer.addGutter
      name: 'line-number'
      priority: 0
      visible: lineNumberGutterVisible

  update: (params) ->
    displayLayerParams = {}

    for param in Object.keys(params)
      value = params[param]

      switch param
        when 'autoIndent'
          @autoIndent = value

        when 'autoIndentOnPaste'
          @autoIndentOnPaste = value

        when 'undoGroupingInterval'
          @undoGroupingInterval = value

        when 'nonWordCharacters'
          @nonWordCharacters = value

        when 'scrollSensitivity'
          @scrollSensitivity = value

        when 'encoding'
          @buffer.setEncoding(value)

        when 'softTabs'
          if value isnt @softTabs
            @softTabs = value

        when 'atomicSoftTabs'
          if value isnt @displayLayer.atomicSoftTabs
            displayLayerParams.atomicSoftTabs = value

        when 'tabLength'
          if value isnt @tokenizedBuffer.getTabLength()
            @tokenizedBuffer.setTabLength(value)
            displayLayerParams.tabLength = value

        when 'softWrapped'
          if value isnt @softWrapped
            @softWrapped = value
            displayLayerParams.softWrapColumn = @getSoftWrapColumn()
            @emitter.emit 'did-change-soft-wrapped', @isSoftWrapped()

        when 'softWrapHangingIndentLength'
          if value isnt @displayLayer.softWrapHangingIndent
            displayLayerParams.softWrapHangingIndent = value

        when 'softWrapAtPreferredLineLength'
          if value isnt @softWrapAtPreferredLineLength
            @softWrapAtPreferredLineLength = value
            displayLayerParams.softWrapColumn = @getSoftWrapColumn() if @isSoftWrapped()

        when 'preferredLineLength'
          if value isnt @preferredLineLength
            @preferredLineLength = value
            displayLayerParams.softWrapColumn = @getSoftWrapColumn() if @isSoftWrapped()

        when 'mini'
          if value isnt @mini
            @mini = value
            @emitter.emit 'did-change-mini', value
            displayLayerParams.invisibles = @getInvisibles()
            displayLayerParams.showIndentGuides = @doesShowIndentGuide()

        when 'placeholderText'
          if value isnt @placeholderText
            @placeholderText = value
            @emitter.emit 'did-change-placeholder-text', value

        when 'lineNumberGutterVisible'
          if value isnt @lineNumberGutterVisible
            if value
              @lineNumberGutter.show()
            else
              @lineNumberGutter.hide()
            @emitter.emit 'did-change-line-number-gutter-visible', @lineNumberGutter.isVisible()

        when 'showIndentGuide'
          if value isnt @showIndentGuide
            @showIndentGuide = value
            displayLayerParams.showIndentGuides = @doesShowIndentGuide()

        when 'showLineNumbers'
          if value isnt @showLineNumbers
            @showLineNumbers = value
            @presenter?.didChangeShowLineNumbers()

        when 'showInvisibles'
          if value isnt @showInvisibles
            @showInvisibles = value
            displayLayerParams.invisibles = @getInvisibles()

        when 'invisibles'
          if not _.isEqual(value, @invisibles)
            @invisibles = value
            displayLayerParams.invisibles = @getInvisibles()

        when 'editorWidthInChars'
          if value > 0 and value isnt @editorWidthInChars
            @editorWidthInChars = value
            displayLayerParams.softWrapColumn = @getSoftWrapColumn() if @isSoftWrapped()

        when 'width'
          if value isnt @width
            @width = value
            displayLayerParams.softWrapColumn = @getSoftWrapColumn() if @isSoftWrapped()

        when 'scrollPastEnd'
          if value isnt @scrollPastEnd
            @scrollPastEnd = value
            @presenter?.didChangeScrollPastEnd()

        when 'autoHeight'
          if value isnt @autoHeight
            @autoHeight = value
            @presenter?.setAutoHeight(@autoHeight)

        when 'autoWidth'
          if value isnt @autoWidth
            @autoWidth = value
            @presenter?.didChangeAutoWidth()
        else
          throw new TypeError("Invalid TextEditor parameter: '#{param}'")

    if Object.keys(displayLayerParams).length > 0
      @displayLayer.reset(displayLayerParams)

    if @editorElement?
      @editorElement.views.getNextUpdatePromise()
    else
      Promise.resolve()

  serialize: ->
    tokenizedBufferState = @tokenizedBuffer.serialize()

    {
      deserializer: 'TextEditor'
      version: @serializationVersion

      # TODO: Remove this forward-compatible fallback once 1.8 reaches stable.
      displayBuffer: {tokenizedBuffer: tokenizedBufferState}

      tokenizedBuffer: tokenizedBufferState
      displayLayerId: @displayLayer.id
      selectionsMarkerLayerId: @selectionsMarkerLayer.id

      firstVisibleScreenRow: @getFirstVisibleScreenRow()
      firstVisibleScreenColumn: @getFirstVisibleScreenColumn()

<<<<<<< HEAD
      @id, @softTabs, @atomicSoftTabs, @tabLength, @softWrapped,
      @softWrapHangingIndentLength, @softWrapAtPreferredLineLength,
      @preferredLineLength, @mini, @editorWidthInChars, @width, @largeFileMode,
      @registered, @invisibles, @showInvisibles, @showIndentGuide, @autoHeight,
      @autoWidth
=======
      atomicSoftTabs: @displayLayer.atomicSoftTabs
      softWrapHangingIndentLength: @displayLayer.softWrapHangingIndent

      @id, @softTabs, @softWrapped, @softWrapAtPreferredLineLength,
      @preferredLineLength, @mini, @editorWidthInChars,  @width, @largeFileMode,
      @registered, @invisibles, @showInvisibles, @showIndentGuide
>>>>>>> 473406f6
    }

  subscribeToBuffer: ->
    @buffer.retain()
    @disposables.add @buffer.onDidChangePath =>
      @emitter.emit 'did-change-title', @getTitle()
      @emitter.emit 'did-change-path', @getPath()
    @disposables.add @buffer.onDidChangeEncoding =>
      @emitter.emit 'did-change-encoding', @getEncoding()
    @disposables.add @buffer.onDidDestroy => @destroy()
    @disposables.add @buffer.onDidChangeModified =>
      @terminatePendingState() if not @hasTerminatedPendingState and @buffer.isModified()

    @preserveCursorPositionOnBufferReload()

  terminatePendingState: ->
    @emitter.emit 'did-terminate-pending-state' if not @hasTerminatedPendingState
    @hasTerminatedPendingState = true

  onDidTerminatePendingState: (callback) ->
    @emitter.on 'did-terminate-pending-state', callback

  subscribeToDisplayLayer: ->
    @disposables.add @selectionsMarkerLayer.onDidCreateMarker @addSelection.bind(this)
    @disposables.add @tokenizedBuffer.onDidChangeGrammar @handleGrammarChange.bind(this)
    @disposables.add @displayLayer.onDidChangeSync (e) =>
      @mergeIntersectingSelections()
      @emitter.emit 'did-change', e

  destroyed: ->
    @disposables.dispose()
    @displayLayer.destroy()
    @disposables.dispose()
    @tokenizedBuffer.destroy()
    selection.destroy() for selection in @selections.slice()
    @selectionsMarkerLayer.destroy()
    @buffer.release()
    @languageMode.destroy()
    @gutterContainer.destroy()
    @emitter.emit 'did-destroy'

  ###
  Section: Event Subscription
  ###

  # Essential: Calls your `callback` when the buffer's title has changed.
  #
  # * `callback` {Function}
  #
  # Returns a {Disposable} on which `.dispose()` can be called to unsubscribe.
  onDidChangeTitle: (callback) ->
    @emitter.on 'did-change-title', callback

  # Essential: Calls your `callback` when the buffer's path, and therefore title, has changed.
  #
  # * `callback` {Function}
  #
  # Returns a {Disposable} on which `.dispose()` can be called to unsubscribe.
  onDidChangePath: (callback) ->
    @emitter.on 'did-change-path', callback

  # Essential: Invoke the given callback synchronously when the content of the
  # buffer changes.
  #
  # Because observers are invoked synchronously, it's important not to perform
  # any expensive operations via this method. Consider {::onDidStopChanging} to
  # delay expensive operations until after changes stop occurring.
  #
  # * `callback` {Function}
  #
  # Returns a {Disposable} on which `.dispose()` can be called to unsubscribe.
  onDidChange: (callback) ->
    @emitter.on 'did-change', callback

  # Essential: Invoke `callback` when the buffer's contents change. It is
  # emit asynchronously 300ms after the last buffer change. This is a good place
  # to handle changes to the buffer without compromising typing performance.
  #
  # * `callback` {Function}
  #
  # Returns a {Disposable} on which `.dispose()` can be called to unsubscribe.
  onDidStopChanging: (callback) ->
    @getBuffer().onDidStopChanging(callback)

  # Essential: Calls your `callback` when a {Cursor} is moved. If there are
  # multiple cursors, your callback will be called for each cursor.
  #
  # * `callback` {Function}
  #   * `event` {Object}
  #     * `oldBufferPosition` {Point}
  #     * `oldScreenPosition` {Point}
  #     * `newBufferPosition` {Point}
  #     * `newScreenPosition` {Point}
  #     * `textChanged` {Boolean}
  #     * `cursor` {Cursor} that triggered the event
  #
  # Returns a {Disposable} on which `.dispose()` can be called to unsubscribe.
  onDidChangeCursorPosition: (callback) ->
    @emitter.on 'did-change-cursor-position', callback

  # Essential: Calls your `callback` when a selection's screen range changes.
  #
  # * `callback` {Function}
  #   * `event` {Object}
  #     * `oldBufferRange` {Range}
  #     * `oldScreenRange` {Range}
  #     * `newBufferRange` {Range}
  #     * `newScreenRange` {Range}
  #     * `selection` {Selection} that triggered the event
  #
  # Returns a {Disposable} on which `.dispose()` can be called to unsubscribe.
  onDidChangeSelectionRange: (callback) ->
    @emitter.on 'did-change-selection-range', callback

  # Extended: Calls your `callback` when soft wrap was enabled or disabled.
  #
  # * `callback` {Function}
  #
  # Returns a {Disposable} on which `.dispose()` can be called to unsubscribe.
  onDidChangeSoftWrapped: (callback) ->
    @emitter.on 'did-change-soft-wrapped', callback

  # Extended: Calls your `callback` when the buffer's encoding has changed.
  #
  # * `callback` {Function}
  #
  # Returns a {Disposable} on which `.dispose()` can be called to unsubscribe.
  onDidChangeEncoding: (callback) ->
    @emitter.on 'did-change-encoding', callback

  # Extended: Calls your `callback` when the grammar that interprets and
  # colorizes the text has been changed. Immediately calls your callback with
  # the current grammar.
  #
  # * `callback` {Function}
  #   * `grammar` {Grammar}
  #
  # Returns a {Disposable} on which `.dispose()` can be called to unsubscribe.
  observeGrammar: (callback) ->
    callback(@getGrammar())
    @onDidChangeGrammar(callback)

  # Extended: Calls your `callback` when the grammar that interprets and
  # colorizes the text has been changed.
  #
  # * `callback` {Function}
  #   * `grammar` {Grammar}
  #
  # Returns a {Disposable} on which `.dispose()` can be called to unsubscribe.
  onDidChangeGrammar: (callback) ->
    @emitter.on 'did-change-grammar', callback

  # Extended: Calls your `callback` when the result of {::isModified} changes.
  #
  # * `callback` {Function}
  #
  # Returns a {Disposable} on which `.dispose()` can be called to unsubscribe.
  onDidChangeModified: (callback) ->
    @getBuffer().onDidChangeModified(callback)

  # Extended: Calls your `callback` when the buffer's underlying file changes on
  # disk at a moment when the result of {::isModified} is true.
  #
  # * `callback` {Function}
  #
  # Returns a {Disposable} on which `.dispose()` can be called to unsubscribe.
  onDidConflict: (callback) ->
    @getBuffer().onDidConflict(callback)

  # Extended: Calls your `callback` before text has been inserted.
  #
  # * `callback` {Function}
  #   * `event` event {Object}
  #     * `text` {String} text to be inserted
  #     * `cancel` {Function} Call to prevent the text from being inserted
  #
  # Returns a {Disposable} on which `.dispose()` can be called to unsubscribe.
  onWillInsertText: (callback) ->
    @emitter.on 'will-insert-text', callback

  # Extended: Calls your `callback` after text has been inserted.
  #
  # * `callback` {Function}
  #   * `event` event {Object}
  #     * `text` {String} text to be inserted
  #
  # Returns a {Disposable} on which `.dispose()` can be called to unsubscribe.
  onDidInsertText: (callback) ->
    @emitter.on 'did-insert-text', callback

  # Essential: Invoke the given callback after the buffer is saved to disk.
  #
  # * `callback` {Function} to be called after the buffer is saved.
  #   * `event` {Object} with the following keys:
  #     * `path` The path to which the buffer was saved.
  #
  # Returns a {Disposable} on which `.dispose()` can be called to unsubscribe.
  onDidSave: (callback) ->
    @getBuffer().onDidSave(callback)

  # Essential: Invoke the given callback when the editor is destroyed.
  #
  # * `callback` {Function} to be called when the editor is destroyed.
  #
  # Returns a {Disposable} on which `.dispose()` can be called to unsubscribe.
  onDidDestroy: (callback) ->
    @emitter.on 'did-destroy', callback

  # Extended: Calls your `callback` when a {Cursor} is added to the editor.
  # Immediately calls your callback for each existing cursor.
  #
  # * `callback` {Function}
  #   * `cursor` {Cursor} that was added
  #
  # Returns a {Disposable} on which `.dispose()` can be called to unsubscribe.
  observeCursors: (callback) ->
    callback(cursor) for cursor in @getCursors()
    @onDidAddCursor(callback)

  # Extended: Calls your `callback` when a {Cursor} is added to the editor.
  #
  # * `callback` {Function}
  #   * `cursor` {Cursor} that was added
  #
  # Returns a {Disposable} on which `.dispose()` can be called to unsubscribe.
  onDidAddCursor: (callback) ->
    @emitter.on 'did-add-cursor', callback

  # Extended: Calls your `callback` when a {Cursor} is removed from the editor.
  #
  # * `callback` {Function}
  #   * `cursor` {Cursor} that was removed
  #
  # Returns a {Disposable} on which `.dispose()` can be called to unsubscribe.
  onDidRemoveCursor: (callback) ->
    @emitter.on 'did-remove-cursor', callback

  # Extended: Calls your `callback` when a {Selection} is added to the editor.
  # Immediately calls your callback for each existing selection.
  #
  # * `callback` {Function}
  #   * `selection` {Selection} that was added
  #
  # Returns a {Disposable} on which `.dispose()` can be called to unsubscribe.
  observeSelections: (callback) ->
    callback(selection) for selection in @getSelections()
    @onDidAddSelection(callback)

  # Extended: Calls your `callback` when a {Selection} is added to the editor.
  #
  # * `callback` {Function}
  #   * `selection` {Selection} that was added
  #
  # Returns a {Disposable} on which `.dispose()` can be called to unsubscribe.
  onDidAddSelection: (callback) ->
    @emitter.on 'did-add-selection', callback

  # Extended: Calls your `callback` when a {Selection} is removed from the editor.
  #
  # * `callback` {Function}
  #   * `selection` {Selection} that was removed
  #
  # Returns a {Disposable} on which `.dispose()` can be called to unsubscribe.
  onDidRemoveSelection: (callback) ->
    @emitter.on 'did-remove-selection', callback

  # Extended: Calls your `callback` with each {Decoration} added to the editor.
  # Calls your `callback` immediately for any existing decorations.
  #
  # * `callback` {Function}
  #   * `decoration` {Decoration}
  #
  # Returns a {Disposable} on which `.dispose()` can be called to unsubscribe.
  observeDecorations: (callback) ->
    @decorationManager.observeDecorations(callback)

  # Extended: Calls your `callback` when a {Decoration} is added to the editor.
  #
  # * `callback` {Function}
  #   * `decoration` {Decoration} that was added
  #
  # Returns a {Disposable} on which `.dispose()` can be called to unsubscribe.
  onDidAddDecoration: (callback) ->
    @decorationManager.onDidAddDecoration(callback)

  # Extended: Calls your `callback` when a {Decoration} is removed from the editor.
  #
  # * `callback` {Function}
  #   * `decoration` {Decoration} that was removed
  #
  # Returns a {Disposable} on which `.dispose()` can be called to unsubscribe.
  onDidRemoveDecoration: (callback) ->
    @decorationManager.onDidRemoveDecoration(callback)

  # Extended: Calls your `callback` when the placeholder text is changed.
  #
  # * `callback` {Function}
  #   * `placeholderText` {String} new text
  #
  # Returns a {Disposable} on which `.dispose()` can be called to unsubscribe.
  onDidChangePlaceholderText: (callback) ->
    @emitter.on 'did-change-placeholder-text', callback

  onDidChangeFirstVisibleScreenRow: (callback, fromView) ->
    @emitter.on 'did-change-first-visible-screen-row', callback

  onDidChangeScrollTop: (callback) ->
    Grim.deprecate("This is now a view method. Call TextEditorElement::onDidChangeScrollTop instead.")

    @getElement().onDidChangeScrollTop(callback)

  onDidChangeScrollLeft: (callback) ->
    Grim.deprecate("This is now a view method. Call TextEditorElement::onDidChangeScrollLeft instead.")

    @getElement().onDidChangeScrollLeft(callback)

  onDidRequestAutoscroll: (callback) ->
    @emitter.on 'did-request-autoscroll', callback

  # TODO Remove once the tabs package no longer uses .on subscriptions
  onDidChangeIcon: (callback) ->
    @emitter.on 'did-change-icon', callback

  onDidUpdateDecorations: (callback) ->
    @decorationManager.onDidUpdateDecorations(callback)

  # Essential: Retrieves the current {TextBuffer}.
  getBuffer: -> @buffer

  # Retrieves the current buffer's URI.
  getURI: -> @buffer.getUri()

  # Create an {TextEditor} with its initial state based on this object
  copy: ->
    displayLayer = @displayLayer.copy()
    selectionsMarkerLayer = displayLayer.getMarkerLayer(@buffer.getMarkerLayer(@selectionsMarkerLayer.id).copy().id)
    softTabs = @getSoftTabs()
    new TextEditor({
      @buffer, selectionsMarkerLayer, softTabs,
      suppressCursorCreation: true,
      tabLength: @tokenizedBuffer.getTabLength(),
      @firstVisibleScreenRow, @firstVisibleScreenColumn,
      @clipboard, @assert, displayLayer, grammar: @getGrammar()
    })

  # Controls visibility based on the given {Boolean}.
  setVisible: (visible) -> @tokenizedBuffer.setVisible(visible)

  setMini: (mini) ->
    @update({mini})
    @mini

  isMini: -> @mini

  setUpdatedSynchronously: (updatedSynchronously) ->
    @decorationManager.setUpdatedSynchronously(updatedSynchronously)

  onDidChangeMini: (callback) ->
    @emitter.on 'did-change-mini', callback

  setLineNumberGutterVisible: (lineNumberGutterVisible) -> @update({lineNumberGutterVisible})

  isLineNumberGutterVisible: -> @lineNumberGutter.isVisible()

  onDidChangeLineNumberGutterVisible: (callback) ->
    @emitter.on 'did-change-line-number-gutter-visible', callback

  # Essential: Calls your `callback` when a {Gutter} is added to the editor.
  # Immediately calls your callback for each existing gutter.
  #
  # * `callback` {Function}
  #   * `gutter` {Gutter} that currently exists/was added.
  #
  # Returns a {Disposable} on which `.dispose()` can be called to unsubscribe.
  observeGutters: (callback) ->
    @gutterContainer.observeGutters callback

  # Essential: Calls your `callback` when a {Gutter} is added to the editor.
  #
  # * `callback` {Function}
  #   * `gutter` {Gutter} that was added.
  #
  # Returns a {Disposable} on which `.dispose()` can be called to unsubscribe.
  onDidAddGutter: (callback) ->
    @gutterContainer.onDidAddGutter callback

  # Essential: Calls your `callback` when a {Gutter} is removed from the editor.
  #
  # * `callback` {Function}
  #   * `name` The name of the {Gutter} that was removed.
  #
  # Returns a {Disposable} on which `.dispose()` can be called to unsubscribe.
  onDidRemoveGutter: (callback) ->
    @gutterContainer.onDidRemoveGutter callback

  # Set the number of characters that can be displayed horizontally in the
  # editor.
  #
  # * `editorWidthInChars` A {Number} representing the width of the
  # {TextEditorElement} in characters.
  setEditorWidthInChars: (editorWidthInChars) -> @update({editorWidthInChars})

  # Returns the editor width in characters.
  getEditorWidthInChars: ->
    if @width? and @defaultCharWidth > 0
      Math.max(0, Math.floor(@width / @defaultCharWidth))
    else
      @editorWidthInChars

  ###
  Section: File Details
  ###

  # Essential: Get the editor's title for display in other parts of the
  # UI such as the tabs.
  #
  # If the editor's buffer is saved, its title is the file name. If it is
  # unsaved, its title is "untitled".
  #
  # Returns a {String}.
  getTitle: ->
    @getFileName() ? 'untitled'

  # Essential: Get unique title for display in other parts of the UI, such as
  # the window title.
  #
  # If the editor's buffer is unsaved, its title is "untitled"
  # If the editor's buffer is saved, its unique title is formatted as one
  # of the following,
  # * "<filename>" when it is the only editing buffer with this file name.
  # * "<filename> — <unique-dir-prefix>" when other buffers have this file name.
  #
  # Returns a {String}
  getLongTitle: ->
    if @getPath()
      fileName = @getFileName()

      allPathSegments = []
      for textEditor in atom.workspace.getTextEditors() when textEditor isnt this
        if textEditor.getFileName() is fileName
          allPathSegments.push(textEditor.getDirectoryPath().split(path.sep))

      if allPathSegments.length is 0
        return fileName

      ourPathSegments = @getDirectoryPath().split(path.sep)
      allPathSegments.push ourPathSegments

      loop
        firstSegment = ourPathSegments[0]

        commonBase = _.all(allPathSegments, (pathSegments) -> pathSegments.length > 1 and pathSegments[0] is firstSegment)
        if commonBase
          pathSegments.shift() for pathSegments in allPathSegments
        else
          break

      "#{fileName} \u2014 #{path.join(pathSegments...)}"
    else
      'untitled'

  # Essential: Returns the {String} path of this editor's text buffer.
  getPath: -> @buffer.getPath()

  getFileName: ->
    if fullPath = @getPath()
      path.basename(fullPath)
    else
      null

  getDirectoryPath: ->
    if fullPath = @getPath()
      path.dirname(fullPath)
    else
      null

  # Extended: Returns the {String} character set encoding of this editor's text
  # buffer.
  getEncoding: -> @buffer.getEncoding()

  # Extended: Set the character set encoding to use in this editor's text
  # buffer.
  #
  # * `encoding` The {String} character set encoding name such as 'utf8'
  setEncoding: (encoding) -> @buffer.setEncoding(encoding)

  # Essential: Returns {Boolean} `true` if this editor has been modified.
  isModified: -> @buffer.isModified()

  # Essential: Returns {Boolean} `true` if this editor has no content.
  isEmpty: -> @buffer.isEmpty()

  ###
  Section: File Operations
  ###

  # Essential: Saves the editor's text buffer.
  #
  # See {TextBuffer::save} for more details.
  save: -> @buffer.save()

  # Essential: Saves the editor's text buffer as the given path.
  #
  # See {TextBuffer::saveAs} for more details.
  #
  # * `filePath` A {String} path.
  saveAs: (filePath) -> @buffer.saveAs(filePath)

  # Determine whether the user should be prompted to save before closing
  # this editor.
  shouldPromptToSave: ({windowCloseRequested}={}) ->
    if windowCloseRequested
      false
    else
      @isModified() and not @buffer.hasMultipleEditors()

  # Returns an {Object} to configure dialog shown when this editor is saved
  # via {Pane::saveItemAs}.
  getSaveDialogOptions: -> {}

  ###
  Section: Reading Text
  ###

  # Essential: Returns a {String} representing the entire contents of the editor.
  getText: -> @buffer.getText()

  # Essential: Get the text in the given {Range} in buffer coordinates.
  #
  # * `range` A {Range} or range-compatible {Array}.
  #
  # Returns a {String}.
  getTextInBufferRange: (range) ->
    @buffer.getTextInRange(range)

  # Essential: Returns a {Number} representing the number of lines in the buffer.
  getLineCount: -> @buffer.getLineCount()

  # Essential: Returns a {Number} representing the number of screen lines in the
  # editor. This accounts for folds.
  getScreenLineCount: -> @displayLayer.getScreenLineCount()

  # Essential: Returns a {Number} representing the last zero-indexed buffer row
  # number of the editor.
  getLastBufferRow: -> @buffer.getLastRow()

  # Essential: Returns a {Number} representing the last zero-indexed screen row
  # number of the editor.
  getLastScreenRow: -> @getScreenLineCount() - 1

  # Essential: Returns a {String} representing the contents of the line at the
  # given buffer row.
  #
  # * `bufferRow` A {Number} representing a zero-indexed buffer row.
  lineTextForBufferRow: (bufferRow) -> @buffer.lineForRow(bufferRow)

  # Essential: Returns a {String} representing the contents of the line at the
  # given screen row.
  #
  # * `screenRow` A {Number} representing a zero-indexed screen row.
  lineTextForScreenRow: (screenRow) ->
    @screenLineForScreenRow(screenRow)?.lineText

  logScreenLines: (start=0, end=@getLastScreenRow()) ->
    for row in [start..end]
      line = @lineTextForScreenRow(row)
      console.log row, @bufferRowForScreenRow(row), line, line.length
    return

  tokensForScreenRow: (screenRow) ->
    tokens = []
    lineTextIndex = 0
    currentTokenScopes = []
    {lineText, tagCodes} = @screenLineForScreenRow(screenRow)
    for tagCode in tagCodes
      if @displayLayer.isOpenTagCode(tagCode)
        currentTokenScopes.push(@displayLayer.tagForCode(tagCode))
      else if @displayLayer.isCloseTagCode(tagCode)
        currentTokenScopes.pop()
      else
        tokens.push({
          text: lineText.substr(lineTextIndex, tagCode)
          scopes: currentTokenScopes.slice()
        })
        lineTextIndex += tagCode
    tokens

  screenLineForScreenRow: (screenRow) ->
    return if screenRow < 0 or screenRow > @getLastScreenRow()
    @displayLayer.getScreenLines(screenRow, screenRow + 1)[0]

  bufferRowForScreenRow: (screenRow) ->
    @displayLayer.translateScreenPosition(Point(screenRow, 0)).row

  bufferRowsForScreenRows: (startScreenRow, endScreenRow) ->
    for screenRow in [startScreenRow..endScreenRow]
      @bufferRowForScreenRow(screenRow)

  screenRowForBufferRow: (row) ->
    if @largeFileMode
      row
    else
      @displayLayer.translateBufferPosition(Point(row, 0)).row

  getRightmostScreenPosition: -> @displayLayer.getRightmostScreenPosition()

  getMaxScreenLineLength: -> @getRightmostScreenPosition().column

  getLongestScreenRow: -> @getRightmostScreenPosition().row

  lineLengthForScreenRow: (screenRow) -> @displayLayer.lineLengthForScreenRow(screenRow)

  # Returns the range for the given buffer row.
  #
  # * `row` A row {Number}.
  # * `options` (optional) An options hash with an `includeNewline` key.
  #
  # Returns a {Range}.
  bufferRangeForBufferRow: (row, {includeNewline}={}) -> @buffer.rangeForRow(row, includeNewline)

  # Get the text in the given {Range}.
  #
  # Returns a {String}.
  getTextInRange: (range) -> @buffer.getTextInRange(range)

  # {Delegates to: TextBuffer.isRowBlank}
  isBufferRowBlank: (bufferRow) -> @buffer.isRowBlank(bufferRow)

  # {Delegates to: TextBuffer.nextNonBlankRow}
  nextNonBlankBufferRow: (bufferRow) -> @buffer.nextNonBlankRow(bufferRow)

  # {Delegates to: TextBuffer.getEndPosition}
  getEofBufferPosition: -> @buffer.getEndPosition()

  # Essential: Get the {Range} of the paragraph surrounding the most recently added
  # cursor.
  #
  # Returns a {Range}.
  getCurrentParagraphBufferRange: ->
    @getLastCursor().getCurrentParagraphBufferRange()


  ###
  Section: Mutating Text
  ###

  # Essential: Replaces the entire contents of the buffer with the given {String}.
  #
  # * `text` A {String} to replace with
  setText: (text) -> @buffer.setText(text)

  # Essential: Set the text in the given {Range} in buffer coordinates.
  #
  # * `range` A {Range} or range-compatible {Array}.
  # * `text` A {String}
  # * `options` (optional) {Object}
  #   * `normalizeLineEndings` (optional) {Boolean} (default: true)
  #   * `undo` (optional) {String} 'skip' will skip the undo system
  #
  # Returns the {Range} of the newly-inserted text.
  setTextInBufferRange: (range, text, options) -> @getBuffer().setTextInRange(range, text, options)

  # Essential: For each selection, replace the selected text with the given text.
  #
  # * `text` A {String} representing the text to insert.
  # * `options` (optional) See {Selection::insertText}.
  #
  # Returns a {Range} when the text has been inserted
  # Returns a {Boolean} false when the text has not been inserted
  insertText: (text, options={}) ->
    return false unless @emitWillInsertTextEvent(text)

    groupingInterval = if options.groupUndo
      @undoGroupingInterval
    else
      0

    options.autoIndentNewline ?= @shouldAutoIndent()
    options.autoDecreaseIndent ?= @shouldAutoIndent()
    @mutateSelectedText(
      (selection) =>
        range = selection.insertText(text, options)
        didInsertEvent = {text, range}
        @emitter.emit 'did-insert-text', didInsertEvent
        range
      , groupingInterval
    )

  # Essential: For each selection, replace the selected text with a newline.
  insertNewline: ->
    @insertText('\n')

  # Essential: For each selection, if the selection is empty, delete the character
  # following the cursor. Otherwise delete the selected text.
  delete: ->
    @mutateSelectedText (selection) -> selection.delete()

  # Essential: For each selection, if the selection is empty, delete the character
  # preceding the cursor. Otherwise delete the selected text.
  backspace: ->
    @mutateSelectedText (selection) -> selection.backspace()

  # Extended: Mutate the text of all the selections in a single transaction.
  #
  # All the changes made inside the given {Function} can be reverted with a
  # single call to {::undo}.
  #
  # * `fn` A {Function} that will be called once for each {Selection}. The first
  #      argument will be a {Selection} and the second argument will be the
  #      {Number} index of that selection.
  mutateSelectedText: (fn, groupingInterval=0) ->
    @mergeIntersectingSelections =>
      @transact groupingInterval, =>
        fn(selection, index) for selection, index in @getSelectionsOrderedByBufferPosition()

  # Move lines intersecting the most recent selection or multiple selections
  # up by one row in screen coordinates.
  moveLineUp: ->
    selections = @getSelectedBufferRanges().sort((a, b) -> a.compare(b))

    if selections[0].start.row is 0
      return

    if selections[selections.length - 1].start.row is @getLastBufferRow() and @buffer.getLastLine() is ''
      return

    @transact =>
      newSelectionRanges = []

      while selections.length > 0
        # Find selections spanning a contiguous set of lines
        selection = selections.shift()
        selectionsToMove = [selection]

        while selection.end.row is selections[0]?.start.row
          selectionsToMove.push(selections[0])
          selection.end.row = selections[0].end.row
          selections.shift()

        # Compute the buffer range spanned by all these selections, expanding it
        # so that it includes any folded region that intersects them.
        startRow = selection.start.row
        endRow = selection.end.row
        if selection.end.row > selection.start.row and selection.end.column is 0
          # Don't move the last line of a multi-line selection if the selection ends at column 0
          endRow--

        {bufferRow: startRow} = @displayLayer.lineStartBoundaryForBufferRow(startRow)
        {bufferRow: endRow} = @displayLayer.lineEndBoundaryForBufferRow(endRow)
        linesRange = new Range(Point(startRow, 0), Point(endRow, 0))

        # If selected line range is preceded by a fold, one line above on screen
        # could be multiple lines in the buffer.
        {bufferRow: precedingRow} = @displayLayer.lineStartBoundaryForBufferRow(startRow - 1)
        insertDelta = linesRange.start.row - precedingRow

        # Any folds in the text that is moved will need to be re-created.
        # It includes the folds that were intersecting with the selection.
        rangesToRefold = @displayLayer
          .destroyFoldsIntersectingBufferRange(linesRange)
          .map((range) -> range.translate([-insertDelta, 0]))

        # Delete lines spanned by selection and insert them on the preceding buffer row
        lines = @buffer.getTextInRange(linesRange)
        lines += @buffer.lineEndingForRow(linesRange.end.row - 1) unless lines[lines.length - 1] is '\n'
        @buffer.delete(linesRange)
        @buffer.insert([precedingRow, 0], lines)

        # Restore folds that existed before the lines were moved
        for rangeToRefold in rangesToRefold
          @displayLayer.foldBufferRange(rangeToRefold)

        for selection in selectionsToMove
          newSelectionRanges.push(selection.translate([-insertDelta, 0]))

      @setSelectedBufferRanges(newSelectionRanges, {autoscroll: false, preserveFolds: true})
      @autoIndentSelectedRows() if @shouldAutoIndent()
      @scrollToBufferPosition([newSelectionRanges[0].start.row, 0])

  # Move lines intersecting the most recent selection or muiltiple selections
  # down by one row in screen coordinates.
  moveLineDown: ->
    selections = @getSelectedBufferRanges()
    selections.sort (a, b) -> a.compare(b)
    selections = selections.reverse()

    @transact =>
      @consolidateSelections()
      newSelectionRanges = []

      while selections.length > 0
        # Find selections spanning a contiguous set of lines
        selection = selections.shift()
        selectionsToMove = [selection]

        # if the current selection start row matches the next selections' end row - make them one selection
        while selection.start.row is selections[0]?.end.row
          selectionsToMove.push(selections[0])
          selection.start.row = selections[0].start.row
          selections.shift()

        # Compute the buffer range spanned by all these selections, expanding it
        # so that it includes any folded region that intersects them.
        startRow = selection.start.row
        endRow = selection.end.row
        if selection.end.row > selection.start.row and selection.end.column is 0
          # Don't move the last line of a multi-line selection if the selection ends at column 0
          endRow--

        {bufferRow: startRow} = @displayLayer.lineStartBoundaryForBufferRow(startRow)
        {bufferRow: endRow} = @displayLayer.lineEndBoundaryForBufferRow(endRow)
        linesRange = new Range(Point(startRow, 0), Point(endRow, 0))

        # If selected line range is followed by a fold, one line below on screen
        # could be multiple lines in the buffer. But at the same time, if the
        # next buffer row is wrapped, one line in the buffer can represent many
        # screen rows.
        {bufferRow: followingRow} = @displayLayer.lineEndBoundaryForBufferRow(endRow)
        insertDelta = followingRow - linesRange.end.row

        # Any folds in the text that is moved will need to be re-created.
        # It includes the folds that were intersecting with the selection.
        rangesToRefold = @displayLayer
          .destroyFoldsIntersectingBufferRange(linesRange)
          .map((range) -> range.translate([insertDelta, 0]))

        # Delete lines spanned by selection and insert them on the following correct buffer row
        lines = @buffer.getTextInRange(linesRange)
        if followingRow - 1 is @buffer.getLastRow()
          lines = "\n#{lines}"

        @buffer.insert([followingRow, 0], lines)
        @buffer.delete(linesRange)

        # Restore folds that existed before the lines were moved
        for rangeToRefold in rangesToRefold
          @displayLayer.foldBufferRange(rangeToRefold)

        for selection in selectionsToMove
          newSelectionRanges.push(selection.translate([insertDelta, 0]))

      @setSelectedBufferRanges(newSelectionRanges, {autoscroll: false, preserveFolds: true})
      @autoIndentSelectedRows() if @shouldAutoIndent()
      @scrollToBufferPosition([newSelectionRanges[0].start.row - 1, 0])

  # Move any active selections one column to the left.
  moveSelectionLeft: ->
    selections = @getSelectedBufferRanges()
    noSelectionAtStartOfLine = selections.every((selection) ->
      selection.start.column isnt 0
    )

    translationDelta = [0, -1]
    translatedRanges = []

    if noSelectionAtStartOfLine
      @transact =>
        for selection in selections
          charToLeftOfSelection = new Range(selection.start.translate(translationDelta), selection.start)
          charTextToLeftOfSelection = @buffer.getTextInRange(charToLeftOfSelection)

          @buffer.insert(selection.end, charTextToLeftOfSelection)
          @buffer.delete(charToLeftOfSelection)
          translatedRanges.push(selection.translate(translationDelta))

        @setSelectedBufferRanges(translatedRanges)

  # Move any active selections one column to the right.
  moveSelectionRight: ->
    selections = @getSelectedBufferRanges()
    noSelectionAtEndOfLine = selections.every((selection) =>
      selection.end.column isnt @buffer.lineLengthForRow(selection.end.row)
    )

    translationDelta = [0, 1]
    translatedRanges = []

    if noSelectionAtEndOfLine
      @transact =>
        for selection in selections
          charToRightOfSelection = new Range(selection.end, selection.end.translate(translationDelta))
          charTextToRightOfSelection = @buffer.getTextInRange(charToRightOfSelection)

          @buffer.delete(charToRightOfSelection)
          @buffer.insert(selection.start, charTextToRightOfSelection)
          translatedRanges.push(selection.translate(translationDelta))

        @setSelectedBufferRanges(translatedRanges)

  # Duplicate the most recent cursor's current line.
  duplicateLines: ->
    @transact =>
      for selection in @getSelectionsOrderedByBufferPosition().reverse()
        selectedBufferRange = selection.getBufferRange()
        if selection.isEmpty()
          {start} = selection.getScreenRange()
          selection.setScreenRange([[start.row, 0], [start.row + 1, 0]], preserveFolds: true)

        [startRow, endRow] = selection.getBufferRowRange()
        endRow++

        intersectingFolds = @displayLayer.foldsIntersectingBufferRange([[startRow, 0], [endRow, 0]])
        rangeToDuplicate = [[startRow, 0], [endRow, 0]]
        textToDuplicate = @getTextInBufferRange(rangeToDuplicate)
        textToDuplicate = '\n' + textToDuplicate if endRow > @getLastBufferRow()
        @buffer.insert([endRow, 0], textToDuplicate)

        delta = endRow - startRow
        selection.setBufferRange(selectedBufferRange.translate([delta, 0]))
        for fold in intersectingFolds
          foldRange = @displayLayer.bufferRangeForFold(fold)
          @displayLayer.foldBufferRange(foldRange.translate([delta, 0]))
      return

  replaceSelectedText: (options={}, fn) ->
    {selectWordIfEmpty} = options
    @mutateSelectedText (selection) ->
      range = selection.getBufferRange()
      if selectWordIfEmpty and selection.isEmpty()
        selection.selectWord()
      text = selection.getText()
      selection.deleteSelectedText()
      selection.insertText(fn(text))
      selection.setBufferRange(range)

  # Split multi-line selections into one selection per line.
  #
  # Operates on all selections. This method breaks apart all multi-line
  # selections to create multiple single-line selections that cumulatively cover
  # the same original area.
  splitSelectionsIntoLines: ->
    @mergeIntersectingSelections =>
      for selection in @getSelections()
        range = selection.getBufferRange()
        continue if range.isSingleLine()

        {start, end} = range
        @addSelectionForBufferRange([start, [start.row, Infinity]])
        {row} = start
        while ++row < end.row
          @addSelectionForBufferRange([[row, 0], [row, Infinity]])
        @addSelectionForBufferRange([[end.row, 0], [end.row, end.column]]) unless end.column is 0
        selection.destroy()
      return

  # Extended: For each selection, transpose the selected text.
  #
  # If the selection is empty, the characters preceding and following the cursor
  # are swapped. Otherwise, the selected characters are reversed.
  transpose: ->
    @mutateSelectedText (selection) ->
      if selection.isEmpty()
        selection.selectRight()
        text = selection.getText()
        selection.delete()
        selection.cursor.moveLeft()
        selection.insertText text
      else
        selection.insertText selection.getText().split('').reverse().join('')

  # Extended: Convert the selected text to upper case.
  #
  # For each selection, if the selection is empty, converts the containing word
  # to upper case. Otherwise convert the selected text to upper case.
  upperCase: ->
    @replaceSelectedText selectWordIfEmpty: true, (text) -> text.toUpperCase()

  # Extended: Convert the selected text to lower case.
  #
  # For each selection, if the selection is empty, converts the containing word
  # to upper case. Otherwise convert the selected text to upper case.
  lowerCase: ->
    @replaceSelectedText selectWordIfEmpty: true, (text) -> text.toLowerCase()

  # Extended: Toggle line comments for rows intersecting selections.
  #
  # If the current grammar doesn't support comments, does nothing.
  toggleLineCommentsInSelection: ->
    @mutateSelectedText (selection) -> selection.toggleLineComments()

  # Convert multiple lines to a single line.
  #
  # Operates on all selections. If the selection is empty, joins the current
  # line with the next line. Otherwise it joins all lines that intersect the
  # selection.
  #
  # Joining a line means that multiple lines are converted to a single line with
  # the contents of each of the original non-empty lines separated by a space.
  joinLines: ->
    @mutateSelectedText (selection) -> selection.joinLines()

  # Extended: For each cursor, insert a newline at beginning the following line.
  insertNewlineBelow: ->
    @transact =>
      @moveToEndOfLine()
      @insertNewline()

  # Extended: For each cursor, insert a newline at the end of the preceding line.
  insertNewlineAbove: ->
    @transact =>
      bufferRow = @getCursorBufferPosition().row
      indentLevel = @indentationForBufferRow(bufferRow)
      onFirstLine = bufferRow is 0

      @moveToBeginningOfLine()
      @moveLeft()
      @insertNewline()

      if @shouldAutoIndent() and @indentationForBufferRow(bufferRow) < indentLevel
        @setIndentationForBufferRow(bufferRow, indentLevel)

      if onFirstLine
        @moveUp()
        @moveToEndOfLine()

  # Extended: For each selection, if the selection is empty, delete all characters
  # of the containing word that precede the cursor. Otherwise delete the
  # selected text.
  deleteToBeginningOfWord: ->
    @mutateSelectedText (selection) -> selection.deleteToBeginningOfWord()

  # Extended: Similar to {::deleteToBeginningOfWord}, but deletes only back to the
  # previous word boundary.
  deleteToPreviousWordBoundary: ->
    @mutateSelectedText (selection) -> selection.deleteToPreviousWordBoundary()

  # Extended: Similar to {::deleteToEndOfWord}, but deletes only up to the
  # next word boundary.
  deleteToNextWordBoundary: ->
    @mutateSelectedText (selection) -> selection.deleteToNextWordBoundary()

  # Extended: For each selection, if the selection is empty, delete all characters
  # of the containing subword following the cursor. Otherwise delete the selected
  # text.
  deleteToBeginningOfSubword: ->
    @mutateSelectedText (selection) -> selection.deleteToBeginningOfSubword()

  # Extended: For each selection, if the selection is empty, delete all characters
  # of the containing subword following the cursor. Otherwise delete the selected
  # text.
  deleteToEndOfSubword: ->
    @mutateSelectedText (selection) -> selection.deleteToEndOfSubword()

  # Extended: For each selection, if the selection is empty, delete all characters
  # of the containing line that precede the cursor. Otherwise delete the
  # selected text.
  deleteToBeginningOfLine: ->
    @mutateSelectedText (selection) -> selection.deleteToBeginningOfLine()

  # Extended: For each selection, if the selection is not empty, deletes the
  # selection; otherwise, deletes all characters of the containing line
  # following the cursor. If the cursor is already at the end of the line,
  # deletes the following newline.
  deleteToEndOfLine: ->
    @mutateSelectedText (selection) -> selection.deleteToEndOfLine()

  # Extended: For each selection, if the selection is empty, delete all characters
  # of the containing word following the cursor. Otherwise delete the selected
  # text.
  deleteToEndOfWord: ->
    @mutateSelectedText (selection) -> selection.deleteToEndOfWord()

  # Extended: Delete all lines intersecting selections.
  deleteLine: ->
    @mergeSelectionsOnSameRows()
    @mutateSelectedText (selection) -> selection.deleteLine()

  ###
  Section: History
  ###

  # Essential: Undo the last change.
  undo: ->
    @avoidMergingSelections => @buffer.undo()
    @getLastSelection().autoscroll()

  # Essential: Redo the last change.
  redo: ->
    @avoidMergingSelections => @buffer.redo()
    @getLastSelection().autoscroll()

  # Extended: Batch multiple operations as a single undo/redo step.
  #
  # Any group of operations that are logically grouped from the perspective of
  # undoing and redoing should be performed in a transaction. If you want to
  # abort the transaction, call {::abortTransaction} to terminate the function's
  # execution and revert any changes performed up to the abortion.
  #
  # * `groupingInterval` (optional) The {Number} of milliseconds for which this
  #   transaction should be considered 'groupable' after it begins. If a transaction
  #   with a positive `groupingInterval` is committed while the previous transaction is
  #   still 'groupable', the two transactions are merged with respect to undo and redo.
  # * `fn` A {Function} to call inside the transaction.
  transact: (groupingInterval, fn) ->
    @buffer.transact(groupingInterval, fn)

  # Deprecated: Start an open-ended transaction.
  beginTransaction: (groupingInterval) ->
    Grim.deprecate('Transactions should be performed via TextEditor::transact only')
    @buffer.beginTransaction(groupingInterval)

  # Deprecated: Commit an open-ended transaction started with {::beginTransaction}.
  commitTransaction: ->
    Grim.deprecate('Transactions should be performed via TextEditor::transact only')
    @buffer.commitTransaction()

  # Extended: Abort an open transaction, undoing any operations performed so far
  # within the transaction.
  abortTransaction: -> @buffer.abortTransaction()

  # Extended: Create a pointer to the current state of the buffer for use
  # with {::revertToCheckpoint} and {::groupChangesSinceCheckpoint}.
  #
  # Returns a checkpoint value.
  createCheckpoint: -> @buffer.createCheckpoint()

  # Extended: Revert the buffer to the state it was in when the given
  # checkpoint was created.
  #
  # The redo stack will be empty following this operation, so changes since the
  # checkpoint will be lost. If the given checkpoint is no longer present in the
  # undo history, no changes will be made to the buffer and this method will
  # return `false`.
  #
  # Returns a {Boolean} indicating whether the operation succeeded.
  revertToCheckpoint: (checkpoint) -> @buffer.revertToCheckpoint(checkpoint)

  # Extended: Group all changes since the given checkpoint into a single
  # transaction for purposes of undo/redo.
  #
  # If the given checkpoint is no longer present in the undo history, no
  # grouping will be performed and this method will return `false`.
  #
  # Returns a {Boolean} indicating whether the operation succeeded.
  groupChangesSinceCheckpoint: (checkpoint) -> @buffer.groupChangesSinceCheckpoint(checkpoint)

  ###
  Section: TextEditor Coordinates
  ###

  # Essential: Convert a position in buffer-coordinates to screen-coordinates.
  #
  # The position is clipped via {::clipBufferPosition} prior to the conversion.
  # The position is also clipped via {::clipScreenPosition} following the
  # conversion, which only makes a difference when `options` are supplied.
  #
  # * `bufferPosition` A {Point} or {Array} of [row, column].
  # * `options` (optional) An options hash for {::clipScreenPosition}.
  #
  # Returns a {Point}.
  screenPositionForBufferPosition: (bufferPosition, options) ->
    if options?.clip?
      Grim.deprecate("The `clip` parameter has been deprecated and will be removed soon. Please, use `clipDirection` instead.")
      options.clipDirection ?= options.clip
    if options?.wrapAtSoftNewlines?
      Grim.deprecate("The `wrapAtSoftNewlines` parameter has been deprecated and will be removed soon. Please, use `clipDirection: 'forward'` instead.")
      options.clipDirection ?= if options.wrapAtSoftNewlines then 'forward' else 'backward'
    if options?.wrapBeyondNewlines?
      Grim.deprecate("The `wrapBeyondNewlines` parameter has been deprecated and will be removed soon. Please, use `clipDirection: 'forward'` instead.")
      options.clipDirection ?= if options.wrapBeyondNewlines then 'forward' else 'backward'

    @displayLayer.translateBufferPosition(bufferPosition, options)

  # Essential: Convert a position in screen-coordinates to buffer-coordinates.
  #
  # The position is clipped via {::clipScreenPosition} prior to the conversion.
  #
  # * `bufferPosition` A {Point} or {Array} of [row, column].
  # * `options` (optional) An options hash for {::clipScreenPosition}.
  #
  # Returns a {Point}.
  bufferPositionForScreenPosition: (screenPosition, options) ->
    if options?.clip?
      Grim.deprecate("The `clip` parameter has been deprecated and will be removed soon. Please, use `clipDirection` instead.")
      options.clipDirection ?= options.clip
    if options?.wrapAtSoftNewlines?
      Grim.deprecate("The `wrapAtSoftNewlines` parameter has been deprecated and will be removed soon. Please, use `clipDirection: 'forward'` instead.")
      options.clipDirection ?= if options.wrapAtSoftNewlines then 'forward' else 'backward'
    if options?.wrapBeyondNewlines?
      Grim.deprecate("The `wrapBeyondNewlines` parameter has been deprecated and will be removed soon. Please, use `clipDirection: 'forward'` instead.")
      options.clipDirection ?= if options.wrapBeyondNewlines then 'forward' else 'backward'

    @displayLayer.translateScreenPosition(screenPosition, options)

  # Essential: Convert a range in buffer-coordinates to screen-coordinates.
  #
  # * `bufferRange` {Range} in buffer coordinates to translate into screen coordinates.
  #
  # Returns a {Range}.
  screenRangeForBufferRange: (bufferRange, options) ->
    bufferRange = Range.fromObject(bufferRange)
    start = @screenPositionForBufferPosition(bufferRange.start, options)
    end = @screenPositionForBufferPosition(bufferRange.end, options)
    new Range(start, end)

  # Essential: Convert a range in screen-coordinates to buffer-coordinates.
  #
  # * `screenRange` {Range} in screen coordinates to translate into buffer coordinates.
  #
  # Returns a {Range}.
  bufferRangeForScreenRange: (screenRange) ->
    screenRange = Range.fromObject(screenRange)
    start = @bufferPositionForScreenPosition(screenRange.start)
    end = @bufferPositionForScreenPosition(screenRange.end)
    new Range(start, end)

  # Extended: Clip the given {Point} to a valid position in the buffer.
  #
  # If the given {Point} describes a position that is actually reachable by the
  # cursor based on the current contents of the buffer, it is returned
  # unchanged. If the {Point} does not describe a valid position, the closest
  # valid position is returned instead.
  #
  # ## Examples
  #
  # ```coffee
  # editor.clipBufferPosition([-1, -1]) # -> `[0, 0]`
  #
  # # When the line at buffer row 2 is 10 characters long
  # editor.clipBufferPosition([2, Infinity]) # -> `[2, 10]`
  # ```
  #
  # * `bufferPosition` The {Point} representing the position to clip.
  #
  # Returns a {Point}.
  clipBufferPosition: (bufferPosition) -> @buffer.clipPosition(bufferPosition)

  # Extended: Clip the start and end of the given range to valid positions in the
  # buffer. See {::clipBufferPosition} for more information.
  #
  # * `range` The {Range} to clip.
  #
  # Returns a {Range}.
  clipBufferRange: (range) -> @buffer.clipRange(range)

  # Extended: Clip the given {Point} to a valid position on screen.
  #
  # If the given {Point} describes a position that is actually reachable by the
  # cursor based on the current contents of the screen, it is returned
  # unchanged. If the {Point} does not describe a valid position, the closest
  # valid position is returned instead.
  #
  # ## Examples
  #
  # ```coffee
  # editor.clipScreenPosition([-1, -1]) # -> `[0, 0]`
  #
  # # When the line at screen row 2 is 10 characters long
  # editor.clipScreenPosition([2, Infinity]) # -> `[2, 10]`
  # ```
  #
  # * `screenPosition` The {Point} representing the position to clip.
  # * `options` (optional) {Object}
  #   * `clipDirection` {String} If `'backward'`, returns the first valid
  #     position preceding an invalid position. If `'forward'`, returns the
  #     first valid position following an invalid position. If `'closest'`,
  #     returns the first valid position closest to an invalid position.
  #     Defaults to `'closest'`.
  #
  # Returns a {Point}.
  clipScreenPosition: (screenPosition, options) ->
    if options?.clip?
      Grim.deprecate("The `clip` parameter has been deprecated and will be removed soon. Please, use `clipDirection` instead.")
      options.clipDirection ?= options.clip
    if options?.wrapAtSoftNewlines?
      Grim.deprecate("The `wrapAtSoftNewlines` parameter has been deprecated and will be removed soon. Please, use `clipDirection: 'forward'` instead.")
      options.clipDirection ?= if options.wrapAtSoftNewlines then 'forward' else 'backward'
    if options?.wrapBeyondNewlines?
      Grim.deprecate("The `wrapBeyondNewlines` parameter has been deprecated and will be removed soon. Please, use `clipDirection: 'forward'` instead.")
      options.clipDirection ?= if options.wrapBeyondNewlines then 'forward' else 'backward'

    @displayLayer.clipScreenPosition(screenPosition, options)

  # Extended: Clip the start and end of the given range to valid positions on screen.
  # See {::clipScreenPosition} for more information.
  #
  # * `range` The {Range} to clip.
  # * `options` (optional) See {::clipScreenPosition} `options`.
  #
  # Returns a {Range}.
  clipScreenRange: (screenRange, options) ->
    screenRange = Range.fromObject(screenRange)
    start = @displayLayer.clipScreenPosition(screenRange.start, options)
    end = @displayLayer.clipScreenPosition(screenRange.end, options)
    Range(start, end)

  ###
  Section: Decorations
  ###

  # Essential: Add a decoration that tracks a {DisplayMarker}. When the
  # marker moves, is invalidated, or is destroyed, the decoration will be
  # updated to reflect the marker's state.
  #
  # The following are the supported decorations types:
  #
  # * __line__: Adds your CSS `class` to the line nodes within the range
  #     marked by the marker
  # * __line-number__: Adds your CSS `class` to the line number nodes within the
  #     range marked by the marker
  # * __highlight__: Adds a new highlight div to the editor surrounding the
  #     range marked by the marker. When the user selects text, the selection is
  #     visualized with a highlight decoration internally. The structure of this
  #     highlight will be
  #     ```html
  #     <div class="highlight <your-class>">
  #       <!-- Will be one region for each row in the range. Spans 2 lines? There will be 2 regions. -->
  #       <div class="region"></div>
  #     </div>
  #     ```
  # * __overlay__: Positions the view associated with the given item at the head
  #     or tail of the given `DisplayMarker`.
  # * __gutter__: A decoration that tracks a {DisplayMarker} in a {Gutter}. Gutter
  #     decorations are created by calling {Gutter::decorateMarker} on the
  #     desired `Gutter` instance.
  # * __block__: Positions the view associated with the given item before or
  #     after the row of the given `TextEditorMarker`.
  #
  # ## Arguments
  #
  # * `marker` A {DisplayMarker} you want this decoration to follow.
  # * `decorationParams` An {Object} representing the decoration e.g.
  #   `{type: 'line-number', class: 'linter-error'}`
  #   * `type` There are several supported decoration types. The behavior of the
  #     types are as follows:
  #     * `line` Adds the given `class` to the lines overlapping the rows
  #        spanned by the `DisplayMarker`.
  #     * `line-number` Adds the given `class` to the line numbers overlapping
  #       the rows spanned by the `DisplayMarker`.
  #     * `highlight` Creates a `.highlight` div with the nested class with up
  #       to 3 nested regions that fill the area spanned by the `DisplayMarker`.
  #     * `overlay` Positions the view associated with the given item at the
  #       head or tail of the given `DisplayMarker`, depending on the `position`
  #       property.
  #     * `gutter` Tracks a {DisplayMarker} in a {Gutter}. Created by calling
  #       {Gutter::decorateMarker} on the desired `Gutter` instance.
  #     * `block` Positions the view associated with the given item before or
  #       after the row of the given `TextEditorMarker`, depending on the `position`
  #       property.
  #   * `class` This CSS class will be applied to the decorated line number,
  #     line, highlight, or overlay.
  #   * `item` (optional) An {HTMLElement} or a model {Object} with a
  #     corresponding view registered. Only applicable to the `gutter`,
  #     `overlay` and `block` types.
  #   * `onlyHead` (optional) If `true`, the decoration will only be applied to
  #     the head of the `DisplayMarker`. Only applicable to the `line` and
  #     `line-number` types.
  #   * `onlyEmpty` (optional) If `true`, the decoration will only be applied if
  #     the associated `DisplayMarker` is empty. Only applicable to the `gutter`,
  #     `line`, and `line-number` types.
  #   * `onlyNonEmpty` (optional) If `true`, the decoration will only be applied
  #     if the associated `DisplayMarker` is non-empty. Only applicable to the
  #     `gutter`, `line`, and `line-number` types.
  #   * `position` (optional) Only applicable to decorations of type `overlay` and `block`,
  #     controls where the view is positioned relative to the `TextEditorMarker`.
  #     Values can be `'head'` (the default) or `'tail'` for overlay decorations, and
  #     `'before'` (the default) or `'after'` for block decorations.
  #
  # Returns a {Decoration} object
  decorateMarker: (marker, decorationParams) ->
    @decorationManager.decorateMarker(marker, decorationParams)

  # Essential: Add a decoration to every marker in the given marker layer. Can
  # be used to decorate a large number of markers without having to create and
  # manage many individual decorations.
  #
  # * `markerLayer` A {DisplayMarkerLayer} or {MarkerLayer} to decorate.
  # * `decorationParams` The same parameters that are passed to
  #   {TextEditor::decorateMarker}, except the `type` cannot be `overlay` or `gutter`.
  #
  # Returns a {LayerDecoration}.
  decorateMarkerLayer: (markerLayer, decorationParams) ->
    @decorationManager.decorateMarkerLayer(markerLayer, decorationParams)

  # Deprecated: Get all the decorations within a screen row range on the default
  # layer.
  #
  # * `startScreenRow` the {Number} beginning screen row
  # * `endScreenRow` the {Number} end screen row (inclusive)
  #
  # Returns an {Object} of decorations in the form
  #  `{1: [{id: 10, type: 'line-number', class: 'someclass'}], 2: ...}`
  #   where the keys are {DisplayMarker} IDs, and the values are an array of decoration
  #   params objects attached to the marker.
  # Returns an empty object when no decorations are found
  decorationsForScreenRowRange: (startScreenRow, endScreenRow) ->
    @decorationManager.decorationsForScreenRowRange(startScreenRow, endScreenRow)

  decorationsStateForScreenRowRange: (startScreenRow, endScreenRow) ->
    @decorationManager.decorationsStateForScreenRowRange(startScreenRow, endScreenRow)

  # Extended: Get all decorations.
  #
  # * `propertyFilter` (optional) An {Object} containing key value pairs that
  #   the returned decorations' properties must match.
  #
  # Returns an {Array} of {Decoration}s.
  getDecorations: (propertyFilter) ->
    @decorationManager.getDecorations(propertyFilter)

  # Extended: Get all decorations of type 'line'.
  #
  # * `propertyFilter` (optional) An {Object} containing key value pairs that
  #   the returned decorations' properties must match.
  #
  # Returns an {Array} of {Decoration}s.
  getLineDecorations: (propertyFilter) ->
    @decorationManager.getLineDecorations(propertyFilter)

  # Extended: Get all decorations of type 'line-number'.
  #
  # * `propertyFilter` (optional) An {Object} containing key value pairs that
  #   the returned decorations' properties must match.
  #
  # Returns an {Array} of {Decoration}s.
  getLineNumberDecorations: (propertyFilter) ->
    @decorationManager.getLineNumberDecorations(propertyFilter)

  # Extended: Get all decorations of type 'highlight'.
  #
  # * `propertyFilter` (optional) An {Object} containing key value pairs that
  #   the returned decorations' properties must match.
  #
  # Returns an {Array} of {Decoration}s.
  getHighlightDecorations: (propertyFilter) ->
    @decorationManager.getHighlightDecorations(propertyFilter)

  # Extended: Get all decorations of type 'overlay'.
  #
  # * `propertyFilter` (optional) An {Object} containing key value pairs that
  #   the returned decorations' properties must match.
  #
  # Returns an {Array} of {Decoration}s.
  getOverlayDecorations: (propertyFilter) ->
    @decorationManager.getOverlayDecorations(propertyFilter)

  decorationForId: (id) ->
    @decorationManager.decorationForId(id)

  decorationsForMarkerId: (id) ->
    @decorationManager.decorationsForMarkerId(id)

  ###
  Section: Markers
  ###

  # Essential: Create a marker on the default marker layer with the given range
  # in buffer coordinates. This marker will maintain its logical location as the
  # buffer is changed, so if you mark a particular word, the marker will remain
  # over that word even if the word's location in the buffer changes.
  #
  # * `range` A {Range} or range-compatible {Array}
  # * `properties` A hash of key-value pairs to associate with the marker. There
  #   are also reserved property names that have marker-specific meaning.
  #   * `maintainHistory` (optional) {Boolean} Whether to store this marker's
  #     range before and after each change in the undo history. This allows the
  #     marker's position to be restored more accurately for certain undo/redo
  #     operations, but uses more time and memory. (default: false)
  #   * `reversed` (optional) {Boolean} Creates the marker in a reversed
  #     orientation. (default: false)
  #   * `invalidate` (optional) {String} Determines the rules by which changes
  #     to the buffer *invalidate* the marker. (default: 'overlap') It can be
  #     any of the following strategies, in order of fragility:
  #     * __never__: The marker is never marked as invalid. This is a good choice for
  #       markers representing selections in an editor.
  #     * __surround__: The marker is invalidated by changes that completely surround it.
  #     * __overlap__: The marker is invalidated by changes that surround the
  #       start or end of the marker. This is the default.
  #     * __inside__: The marker is invalidated by changes that extend into the
  #       inside of the marker. Changes that end at the marker's start or
  #       start at the marker's end do not invalidate the marker.
  #     * __touch__: The marker is invalidated by a change that touches the marked
  #       region in any way, including changes that end at the marker's
  #       start or start at the marker's end. This is the most fragile strategy.
  #
  # Returns a {DisplayMarker}.
  markBufferRange: (bufferRange, options) ->
    @defaultMarkerLayer.markBufferRange(bufferRange, options)

  # Essential: Create a marker on the default marker layer with the given range
  # in screen coordinates. This marker will maintain its logical location as the
  # buffer is changed, so if you mark a particular word, the marker will remain
  # over that word even if the word's location in the buffer changes.
  #
  # * `range` A {Range} or range-compatible {Array}
  # * `properties` A hash of key-value pairs to associate with the marker. There
  #   are also reserved property names that have marker-specific meaning.
  #   * `maintainHistory` (optional) {Boolean} Whether to store this marker's
  #     range before and after each change in the undo history. This allows the
  #     marker's position to be restored more accurately for certain undo/redo
  #     operations, but uses more time and memory. (default: false)
  #   * `reversed` (optional) {Boolean} Creates the marker in a reversed
  #     orientation. (default: false)
  #   * `invalidate` (optional) {String} Determines the rules by which changes
  #     to the buffer *invalidate* the marker. (default: 'overlap') It can be
  #     any of the following strategies, in order of fragility:
  #     * __never__: The marker is never marked as invalid. This is a good choice for
  #       markers representing selections in an editor.
  #     * __surround__: The marker is invalidated by changes that completely surround it.
  #     * __overlap__: The marker is invalidated by changes that surround the
  #       start or end of the marker. This is the default.
  #     * __inside__: The marker is invalidated by changes that extend into the
  #       inside of the marker. Changes that end at the marker's start or
  #       start at the marker's end do not invalidate the marker.
  #     * __touch__: The marker is invalidated by a change that touches the marked
  #       region in any way, including changes that end at the marker's
  #       start or start at the marker's end. This is the most fragile strategy.
  #
  # Returns a {DisplayMarker}.
  markScreenRange: (screenRange, options) ->
    @defaultMarkerLayer.markScreenRange(screenRange, options)

  # Essential: Create a marker on the default marker layer with the given buffer
  # position and no tail. To group multiple markers together in their own
  # private layer, see {::addMarkerLayer}.
  #
  # * `bufferPosition` A {Point} or point-compatible {Array}
  # * `options` (optional) An {Object} with the following keys:
  #   * `invalidate` (optional) {String} Determines the rules by which changes
  #     to the buffer *invalidate* the marker. (default: 'overlap') It can be
  #     any of the following strategies, in order of fragility:
  #     * __never__: The marker is never marked as invalid. This is a good choice for
  #       markers representing selections in an editor.
  #     * __surround__: The marker is invalidated by changes that completely surround it.
  #     * __overlap__: The marker is invalidated by changes that surround the
  #       start or end of the marker. This is the default.
  #     * __inside__: The marker is invalidated by changes that extend into the
  #       inside of the marker. Changes that end at the marker's start or
  #       start at the marker's end do not invalidate the marker.
  #     * __touch__: The marker is invalidated by a change that touches the marked
  #       region in any way, including changes that end at the marker's
  #       start or start at the marker's end. This is the most fragile strategy.
  #
  # Returns a {DisplayMarker}.
  markBufferPosition: (bufferPosition, options) ->
    @defaultMarkerLayer.markBufferPosition(bufferPosition, options)

  # Essential: Create a marker on the default marker layer with the given screen
  # position and no tail. To group multiple markers together in their own
  # private layer, see {::addMarkerLayer}.
  #
  # * `screenPosition` A {Point} or point-compatible {Array}
  # * `options` (optional) An {Object} with the following keys:
  #   * `invalidate` (optional) {String} Determines the rules by which changes
  #     to the buffer *invalidate* the marker. (default: 'overlap') It can be
  #     any of the following strategies, in order of fragility:
  #     * __never__: The marker is never marked as invalid. This is a good choice for
  #       markers representing selections in an editor.
  #     * __surround__: The marker is invalidated by changes that completely surround it.
  #     * __overlap__: The marker is invalidated by changes that surround the
  #       start or end of the marker. This is the default.
  #     * __inside__: The marker is invalidated by changes that extend into the
  #       inside of the marker. Changes that end at the marker's start or
  #       start at the marker's end do not invalidate the marker.
  #     * __touch__: The marker is invalidated by a change that touches the marked
  #       region in any way, including changes that end at the marker's
  #       start or start at the marker's end. This is the most fragile strategy.
  #   * `clipDirection` {String} If `'backward'`, returns the first valid
  #     position preceding an invalid position. If `'forward'`, returns the
  #     first valid position following an invalid position. If `'closest'`,
  #     returns the first valid position closest to an invalid position.
  #     Defaults to `'closest'`.
  #
  # Returns a {DisplayMarker}.
  markScreenPosition: (screenPosition, options) ->
    @defaultMarkerLayer.markScreenPosition(screenPosition, options)

  # Essential: Find all {DisplayMarker}s on the default marker layer that
  # match the given properties.
  #
  # This method finds markers based on the given properties. Markers can be
  # associated with custom properties that will be compared with basic equality.
  # In addition, there are several special properties that will be compared
  # with the range of the markers rather than their properties.
  #
  # * `properties` An {Object} containing properties that each returned marker
  #   must satisfy. Markers can be associated with custom properties, which are
  #   compared with basic equality. In addition, several reserved properties
  #   can be used to filter markers based on their current range:
  #   * `startBufferRow` Only include markers starting at this row in buffer
  #       coordinates.
  #   * `endBufferRow` Only include markers ending at this row in buffer
  #       coordinates.
  #   * `containsBufferRange` Only include markers containing this {Range} or
  #       in range-compatible {Array} in buffer coordinates.
  #   * `containsBufferPosition` Only include markers containing this {Point}
  #       or {Array} of `[row, column]` in buffer coordinates.
  #
  # Returns an {Array} of {DisplayMarker}s
  findMarkers: (params) ->
    @defaultMarkerLayer.findMarkers(params)

  # Extended: Get the {DisplayMarker} on the default layer for the given
  # marker id.
  #
  # * `id` {Number} id of the marker
  getMarker: (id) ->
    @defaultMarkerLayer.getMarker(id)

  # Extended: Get all {DisplayMarker}s on the default marker layer. Consider
  # using {::findMarkers}
  getMarkers: ->
    @defaultMarkerLayer.getMarkers()

  # Extended: Get the number of markers in the default marker layer.
  #
  # Returns a {Number}.
  getMarkerCount: ->
    @buffer.getMarkerCount()

  destroyMarker: (id) ->
    @getMarker(id)?.destroy()

  # Essential: Create a marker layer to group related markers.
  #
  # * `options` An {Object} containing the following keys:
  #   * `maintainHistory` A {Boolean} indicating whether marker state should be
  #     restored on undo/redo. Defaults to `false`.
  #   * `persistent` A {Boolean} indicating whether or not this marker layer
  #     should be serialized and deserialized along with the rest of the
  #     buffer. Defaults to `false`. If `true`, the marker layer's id will be
  #     maintained across the serialization boundary, allowing you to retrieve
  #     it via {::getMarkerLayer}.
  #
  # Returns a {DisplayMarkerLayer}.
  addMarkerLayer: (options) ->
    @displayLayer.addMarkerLayer(options)

  # Essential: Get a {DisplayMarkerLayer} by id.
  #
  # * `id` The id of the marker layer to retrieve.
  #
  # Returns a {DisplayMarkerLayer} or `undefined` if no layer exists with the
  # given id.
  getMarkerLayer: (id) ->
    @displayLayer.getMarkerLayer(id)

  # Essential: Get the default {DisplayMarkerLayer}.
  #
  # All marker APIs not tied to an explicit layer interact with this default
  # layer.
  #
  # Returns a {DisplayMarkerLayer}.
  getDefaultMarkerLayer: ->
    @defaultMarkerLayer

  ###
  Section: Cursors
  ###

  # Essential: Get the position of the most recently added cursor in buffer
  # coordinates.
  #
  # Returns a {Point}
  getCursorBufferPosition: ->
    @getLastCursor().getBufferPosition()

  # Essential: Get the position of all the cursor positions in buffer coordinates.
  #
  # Returns {Array} of {Point}s in the order they were added
  getCursorBufferPositions: ->
    cursor.getBufferPosition() for cursor in @getCursors()

  # Essential: Move the cursor to the given position in buffer coordinates.
  #
  # If there are multiple cursors, they will be consolidated to a single cursor.
  #
  # * `position` A {Point} or {Array} of `[row, column]`
  # * `options` (optional) An {Object} containing the following keys:
  #   * `autoscroll` Determines whether the editor scrolls to the new cursor's
  #     position. Defaults to true.
  setCursorBufferPosition: (position, options) ->
    @moveCursors (cursor) -> cursor.setBufferPosition(position, options)

  # Essential: Get a {Cursor} at given screen coordinates {Point}
  #
  # * `position` A {Point} or {Array} of `[row, column]`
  #
  # Returns the first matched {Cursor} or undefined
  getCursorAtScreenPosition: (position) ->
    for cursor in @cursors
      return cursor if cursor.getScreenPosition().isEqual(position)
    undefined

  # Essential: Get the position of the most recently added cursor in screen
  # coordinates.
  #
  # Returns a {Point}.
  getCursorScreenPosition: ->
    @getLastCursor().getScreenPosition()

  # Essential: Get the position of all the cursor positions in screen coordinates.
  #
  # Returns {Array} of {Point}s in the order the cursors were added
  getCursorScreenPositions: ->
    cursor.getScreenPosition() for cursor in @getCursors()

  # Essential: Move the cursor to the given position in screen coordinates.
  #
  # If there are multiple cursors, they will be consolidated to a single cursor.
  #
  # * `position` A {Point} or {Array} of `[row, column]`
  # * `options` (optional) An {Object} combining options for {::clipScreenPosition} with:
  #   * `autoscroll` Determines whether the editor scrolls to the new cursor's
  #     position. Defaults to true.
  setCursorScreenPosition: (position, options) ->
    if options?.clip?
      Grim.deprecate("The `clip` parameter has been deprecated and will be removed soon. Please, use `clipDirection` instead.")
      options.clipDirection ?= options.clip
    if options?.wrapAtSoftNewlines?
      Grim.deprecate("The `wrapAtSoftNewlines` parameter has been deprecated and will be removed soon. Please, use `clipDirection: 'forward'` instead.")
      options.clipDirection ?= if options.wrapAtSoftNewlines then 'forward' else 'backward'
    if options?.wrapBeyondNewlines?
      Grim.deprecate("The `wrapBeyondNewlines` parameter has been deprecated and will be removed soon. Please, use `clipDirection: 'forward'` instead.")
      options.clipDirection ?= if options.wrapBeyondNewlines then 'forward' else 'backward'

    @moveCursors (cursor) -> cursor.setScreenPosition(position, options)

  # Essential: Add a cursor at the given position in buffer coordinates.
  #
  # * `bufferPosition` A {Point} or {Array} of `[row, column]`
  #
  # Returns a {Cursor}.
  addCursorAtBufferPosition: (bufferPosition, options) ->
    @selectionsMarkerLayer.markBufferPosition(bufferPosition, {invalidate: 'never'})
    @getLastSelection().cursor.autoscroll() unless options?.autoscroll is false
    @getLastSelection().cursor

  # Essential: Add a cursor at the position in screen coordinates.
  #
  # * `screenPosition` A {Point} or {Array} of `[row, column]`
  #
  # Returns a {Cursor}.
  addCursorAtScreenPosition: (screenPosition, options) ->
    @selectionsMarkerLayer.markScreenPosition(screenPosition, {invalidate: 'never'})
    @getLastSelection().cursor.autoscroll() unless options?.autoscroll is false
    @getLastSelection().cursor

  # Essential: Returns {Boolean} indicating whether or not there are multiple cursors.
  hasMultipleCursors: ->
    @getCursors().length > 1

  # Essential: Move every cursor up one row in screen coordinates.
  #
  # * `lineCount` (optional) {Number} number of lines to move
  moveUp: (lineCount) ->
    @moveCursors (cursor) -> cursor.moveUp(lineCount, moveToEndOfSelection: true)

  # Essential: Move every cursor down one row in screen coordinates.
  #
  # * `lineCount` (optional) {Number} number of lines to move
  moveDown: (lineCount) ->
    @moveCursors (cursor) -> cursor.moveDown(lineCount, moveToEndOfSelection: true)

  # Essential: Move every cursor left one column.
  #
  # * `columnCount` (optional) {Number} number of columns to move (default: 1)
  moveLeft: (columnCount) ->
    @moveCursors (cursor) -> cursor.moveLeft(columnCount, moveToEndOfSelection: true)

  # Essential: Move every cursor right one column.
  #
  # * `columnCount` (optional) {Number} number of columns to move (default: 1)
  moveRight: (columnCount) ->
    @moveCursors (cursor) -> cursor.moveRight(columnCount, moveToEndOfSelection: true)

  # Essential: Move every cursor to the beginning of its line in buffer coordinates.
  moveToBeginningOfLine: ->
    @moveCursors (cursor) -> cursor.moveToBeginningOfLine()

  # Essential: Move every cursor to the beginning of its line in screen coordinates.
  moveToBeginningOfScreenLine: ->
    @moveCursors (cursor) -> cursor.moveToBeginningOfScreenLine()

  # Essential: Move every cursor to the first non-whitespace character of its line.
  moveToFirstCharacterOfLine: ->
    @moveCursors (cursor) -> cursor.moveToFirstCharacterOfLine()

  # Essential: Move every cursor to the end of its line in buffer coordinates.
  moveToEndOfLine: ->
    @moveCursors (cursor) -> cursor.moveToEndOfLine()

  # Essential: Move every cursor to the end of its line in screen coordinates.
  moveToEndOfScreenLine: ->
    @moveCursors (cursor) -> cursor.moveToEndOfScreenLine()

  # Essential: Move every cursor to the beginning of its surrounding word.
  moveToBeginningOfWord: ->
    @moveCursors (cursor) -> cursor.moveToBeginningOfWord()

  # Essential: Move every cursor to the end of its surrounding word.
  moveToEndOfWord: ->
    @moveCursors (cursor) -> cursor.moveToEndOfWord()

  # Cursor Extended

  # Extended: Move every cursor to the top of the buffer.
  #
  # If there are multiple cursors, they will be merged into a single cursor.
  moveToTop: ->
    @moveCursors (cursor) -> cursor.moveToTop()

  # Extended: Move every cursor to the bottom of the buffer.
  #
  # If there are multiple cursors, they will be merged into a single cursor.
  moveToBottom: ->
    @moveCursors (cursor) -> cursor.moveToBottom()

  # Extended: Move every cursor to the beginning of the next word.
  moveToBeginningOfNextWord: ->
    @moveCursors (cursor) -> cursor.moveToBeginningOfNextWord()

  # Extended: Move every cursor to the previous word boundary.
  moveToPreviousWordBoundary: ->
    @moveCursors (cursor) -> cursor.moveToPreviousWordBoundary()

  # Extended: Move every cursor to the next word boundary.
  moveToNextWordBoundary: ->
    @moveCursors (cursor) -> cursor.moveToNextWordBoundary()

  # Extended: Move every cursor to the previous subword boundary.
  moveToPreviousSubwordBoundary: ->
    @moveCursors (cursor) -> cursor.moveToPreviousSubwordBoundary()

  # Extended: Move every cursor to the next subword boundary.
  moveToNextSubwordBoundary: ->
    @moveCursors (cursor) -> cursor.moveToNextSubwordBoundary()

  # Extended: Move every cursor to the beginning of the next paragraph.
  moveToBeginningOfNextParagraph: ->
    @moveCursors (cursor) -> cursor.moveToBeginningOfNextParagraph()

  # Extended: Move every cursor to the beginning of the previous paragraph.
  moveToBeginningOfPreviousParagraph: ->
    @moveCursors (cursor) -> cursor.moveToBeginningOfPreviousParagraph()

  # Extended: Returns the most recently added {Cursor}
  getLastCursor: ->
    @createLastSelectionIfNeeded()
    _.last(@cursors)

  # Extended: Returns the word surrounding the most recently added cursor.
  #
  # * `options` (optional) See {Cursor::getBeginningOfCurrentWordBufferPosition}.
  getWordUnderCursor: (options) ->
    @getTextInBufferRange(@getLastCursor().getCurrentWordBufferRange(options))

  # Extended: Get an Array of all {Cursor}s.
  getCursors: ->
    @createLastSelectionIfNeeded()
    @cursors.slice()

  # Extended: Get all {Cursors}s, ordered by their position in the buffer
  # instead of the order in which they were added.
  #
  # Returns an {Array} of {Selection}s.
  getCursorsOrderedByBufferPosition: ->
    @getCursors().sort (a, b) -> a.compare(b)

  cursorsForScreenRowRange: (startScreenRow, endScreenRow) ->
    cursors = []
    for marker in @selectionsMarkerLayer.findMarkers(intersectsScreenRowRange: [startScreenRow, endScreenRow])
      if cursor = @cursorsByMarkerId.get(marker.id)
        cursors.push(cursor)
    cursors

  # Add a cursor based on the given {DisplayMarker}.
  addCursor: (marker) ->
    cursor = new Cursor(editor: this, marker: marker)
    @cursors.push(cursor)
    @cursorsByMarkerId.set(marker.id, cursor)
    @decorateMarker(marker, type: 'line-number', class: 'cursor-line')
    @decorateMarker(marker, type: 'line-number', class: 'cursor-line-no-selection', onlyHead: true, onlyEmpty: true)
    @decorateMarker(marker, type: 'line', class: 'cursor-line', onlyEmpty: true)
    @emitter.emit 'did-add-cursor', cursor
    cursor

  moveCursors: (fn) ->
    fn(cursor) for cursor in @getCursors()
    @mergeCursors()

  cursorMoved: (event) ->
    @emitter.emit 'did-change-cursor-position', event

  # Merge cursors that have the same screen position
  mergeCursors: ->
    positions = {}
    for cursor in @getCursors()
      position = cursor.getBufferPosition().toString()
      if positions.hasOwnProperty(position)
        cursor.destroy()
      else
        positions[position] = true
    return

  preserveCursorPositionOnBufferReload: ->
    cursorPosition = null
    @disposables.add @buffer.onWillReload =>
      cursorPosition = @getCursorBufferPosition()
    @disposables.add @buffer.onDidReload =>
      @setCursorBufferPosition(cursorPosition) if cursorPosition
      cursorPosition = null

  ###
  Section: Selections
  ###

  # Essential: Get the selected text of the most recently added selection.
  #
  # Returns a {String}.
  getSelectedText: ->
    @getLastSelection().getText()

  # Essential: Get the {Range} of the most recently added selection in buffer
  # coordinates.
  #
  # Returns a {Range}.
  getSelectedBufferRange: ->
    @getLastSelection().getBufferRange()

  # Essential: Get the {Range}s of all selections in buffer coordinates.
  #
  # The ranges are sorted by when the selections were added. Most recent at the end.
  #
  # Returns an {Array} of {Range}s.
  getSelectedBufferRanges: ->
    selection.getBufferRange() for selection in @getSelections()

  # Essential: Set the selected range in buffer coordinates. If there are multiple
  # selections, they are reduced to a single selection with the given range.
  #
  # * `bufferRange` A {Range} or range-compatible {Array}.
  # * `options` (optional) An options {Object}:
  #   * `reversed` A {Boolean} indicating whether to create the selection in a
  #     reversed orientation.
  #   * `preserveFolds` A {Boolean}, which if `true` preserves the fold settings after the
  #     selection is set.
  setSelectedBufferRange: (bufferRange, options) ->
    @setSelectedBufferRanges([bufferRange], options)

  # Essential: Set the selected ranges in buffer coordinates. If there are multiple
  # selections, they are replaced by new selections with the given ranges.
  #
  # * `bufferRanges` An {Array} of {Range}s or range-compatible {Array}s.
  # * `options` (optional) An options {Object}:
  #   * `reversed` A {Boolean} indicating whether to create the selection in a
  #     reversed orientation.
  #   * `preserveFolds` A {Boolean}, which if `true` preserves the fold settings after the
  #     selection is set.
  setSelectedBufferRanges: (bufferRanges, options={}) ->
    throw new Error("Passed an empty array to setSelectedBufferRanges") unless bufferRanges.length

    selections = @getSelections()
    selection.destroy() for selection in selections[bufferRanges.length...]

    @mergeIntersectingSelections options, =>
      for bufferRange, i in bufferRanges
        bufferRange = Range.fromObject(bufferRange)
        if selections[i]
          selections[i].setBufferRange(bufferRange, options)
        else
          @addSelectionForBufferRange(bufferRange, options)
      return

  # Essential: Get the {Range} of the most recently added selection in screen
  # coordinates.
  #
  # Returns a {Range}.
  getSelectedScreenRange: ->
    @getLastSelection().getScreenRange()

  # Essential: Get the {Range}s of all selections in screen coordinates.
  #
  # The ranges are sorted by when the selections were added. Most recent at the end.
  #
  # Returns an {Array} of {Range}s.
  getSelectedScreenRanges: ->
    selection.getScreenRange() for selection in @getSelections()

  # Essential: Set the selected range in screen coordinates. If there are multiple
  # selections, they are reduced to a single selection with the given range.
  #
  # * `screenRange` A {Range} or range-compatible {Array}.
  # * `options` (optional) An options {Object}:
  #   * `reversed` A {Boolean} indicating whether to create the selection in a
  #     reversed orientation.
  setSelectedScreenRange: (screenRange, options) ->
    @setSelectedBufferRange(@bufferRangeForScreenRange(screenRange, options), options)

  # Essential: Set the selected ranges in screen coordinates. If there are multiple
  # selections, they are replaced by new selections with the given ranges.
  #
  # * `screenRanges` An {Array} of {Range}s or range-compatible {Array}s.
  # * `options` (optional) An options {Object}:
  #   * `reversed` A {Boolean} indicating whether to create the selection in a
  #     reversed orientation.
  setSelectedScreenRanges: (screenRanges, options={}) ->
    throw new Error("Passed an empty array to setSelectedScreenRanges") unless screenRanges.length

    selections = @getSelections()
    selection.destroy() for selection in selections[screenRanges.length...]

    @mergeIntersectingSelections options, =>
      for screenRange, i in screenRanges
        screenRange = Range.fromObject(screenRange)
        if selections[i]
          selections[i].setScreenRange(screenRange, options)
        else
          @addSelectionForScreenRange(screenRange, options)
      return

  # Essential: Add a selection for the given range in buffer coordinates.
  #
  # * `bufferRange` A {Range}
  # * `options` (optional) An options {Object}:
  #   * `reversed` A {Boolean} indicating whether to create the selection in a
  #     reversed orientation.
  #   * `preserveFolds` A {Boolean}, which if `true` preserves the fold settings after the
  #     selection is set.
  #
  # Returns the added {Selection}.
  addSelectionForBufferRange: (bufferRange, options={}) ->
    unless options.preserveFolds
      @destroyFoldsIntersectingBufferRange(bufferRange)
    @selectionsMarkerLayer.markBufferRange(bufferRange, {invalidate: 'never', reversed: options.reversed ? false})
    @getLastSelection().autoscroll() unless options.autoscroll is false
    @getLastSelection()

  # Essential: Add a selection for the given range in screen coordinates.
  #
  # * `screenRange` A {Range}
  # * `options` (optional) An options {Object}:
  #   * `reversed` A {Boolean} indicating whether to create the selection in a
  #     reversed orientation.
  #   * `preserveFolds` A {Boolean}, which if `true` preserves the fold settings after the
  #     selection is set.
  # Returns the added {Selection}.
  addSelectionForScreenRange: (screenRange, options={}) ->
    @addSelectionForBufferRange(@bufferRangeForScreenRange(screenRange), options)

  # Essential: Select from the current cursor position to the given position in
  # buffer coordinates.
  #
  # This method may merge selections that end up intesecting.
  #
  # * `position` An instance of {Point}, with a given `row` and `column`.
  selectToBufferPosition: (position) ->
    lastSelection = @getLastSelection()
    lastSelection.selectToBufferPosition(position)
    @mergeIntersectingSelections(reversed: lastSelection.isReversed())

  # Essential: Select from the current cursor position to the given position in
  # screen coordinates.
  #
  # This method may merge selections that end up intesecting.
  #
  # * `position` An instance of {Point}, with a given `row` and `column`.
  selectToScreenPosition: (position, options) ->
    lastSelection = @getLastSelection()
    lastSelection.selectToScreenPosition(position, options)
    unless options?.suppressSelectionMerge
      @mergeIntersectingSelections(reversed: lastSelection.isReversed())

  # Essential: Move the cursor of each selection one character upward while
  # preserving the selection's tail position.
  #
  # * `rowCount` (optional) {Number} number of rows to select (default: 1)
  #
  # This method may merge selections that end up intesecting.
  selectUp: (rowCount) ->
    @expandSelectionsBackward (selection) -> selection.selectUp(rowCount)

  # Essential: Move the cursor of each selection one character downward while
  # preserving the selection's tail position.
  #
  # * `rowCount` (optional) {Number} number of rows to select (default: 1)
  #
  # This method may merge selections that end up intesecting.
  selectDown: (rowCount) ->
    @expandSelectionsForward (selection) -> selection.selectDown(rowCount)

  # Essential: Move the cursor of each selection one character leftward while
  # preserving the selection's tail position.
  #
  # * `columnCount` (optional) {Number} number of columns to select (default: 1)
  #
  # This method may merge selections that end up intesecting.
  selectLeft: (columnCount) ->
    @expandSelectionsBackward (selection) -> selection.selectLeft(columnCount)

  # Essential: Move the cursor of each selection one character rightward while
  # preserving the selection's tail position.
  #
  # * `columnCount` (optional) {Number} number of columns to select (default: 1)
  #
  # This method may merge selections that end up intesecting.
  selectRight: (columnCount) ->
    @expandSelectionsForward (selection) -> selection.selectRight(columnCount)

  # Essential: Select from the top of the buffer to the end of the last selection
  # in the buffer.
  #
  # This method merges multiple selections into a single selection.
  selectToTop: ->
    @expandSelectionsBackward (selection) -> selection.selectToTop()

  # Essential: Selects from the top of the first selection in the buffer to the end
  # of the buffer.
  #
  # This method merges multiple selections into a single selection.
  selectToBottom: ->
    @expandSelectionsForward (selection) -> selection.selectToBottom()

  # Essential: Select all text in the buffer.
  #
  # This method merges multiple selections into a single selection.
  selectAll: ->
    @expandSelectionsForward (selection) -> selection.selectAll()

  # Essential: Move the cursor of each selection to the beginning of its line
  # while preserving the selection's tail position.
  #
  # This method may merge selections that end up intesecting.
  selectToBeginningOfLine: ->
    @expandSelectionsBackward (selection) -> selection.selectToBeginningOfLine()

  # Essential: Move the cursor of each selection to the first non-whitespace
  # character of its line while preserving the selection's tail position. If the
  # cursor is already on the first character of the line, move it to the
  # beginning of the line.
  #
  # This method may merge selections that end up intersecting.
  selectToFirstCharacterOfLine: ->
    @expandSelectionsBackward (selection) -> selection.selectToFirstCharacterOfLine()

  # Essential: Move the cursor of each selection to the end of its line while
  # preserving the selection's tail position.
  #
  # This method may merge selections that end up intersecting.
  selectToEndOfLine: ->
    @expandSelectionsForward (selection) -> selection.selectToEndOfLine()

  # Essential: Expand selections to the beginning of their containing word.
  #
  # Operates on all selections. Moves the cursor to the beginning of the
  # containing word while preserving the selection's tail position.
  selectToBeginningOfWord: ->
    @expandSelectionsBackward (selection) -> selection.selectToBeginningOfWord()

  # Essential: Expand selections to the end of their containing word.
  #
  # Operates on all selections. Moves the cursor to the end of the containing
  # word while preserving the selection's tail position.
  selectToEndOfWord: ->
    @expandSelectionsForward (selection) -> selection.selectToEndOfWord()

  # Extended: For each selection, move its cursor to the preceding subword
  # boundary while maintaining the selection's tail position.
  #
  # This method may merge selections that end up intersecting.
  selectToPreviousSubwordBoundary: ->
    @expandSelectionsBackward (selection) -> selection.selectToPreviousSubwordBoundary()

  # Extended: For each selection, move its cursor to the next subword boundary
  # while maintaining the selection's tail position.
  #
  # This method may merge selections that end up intersecting.
  selectToNextSubwordBoundary: ->
    @expandSelectionsForward (selection) -> selection.selectToNextSubwordBoundary()

  # Essential: For each cursor, select the containing line.
  #
  # This method merges selections on successive lines.
  selectLinesContainingCursors: ->
    @expandSelectionsForward (selection) -> selection.selectLine()

  # Essential: Select the word surrounding each cursor.
  selectWordsContainingCursors: ->
    @expandSelectionsForward (selection) -> selection.selectWord()

  # Selection Extended

  # Extended: For each selection, move its cursor to the preceding word boundary
  # while maintaining the selection's tail position.
  #
  # This method may merge selections that end up intersecting.
  selectToPreviousWordBoundary: ->
    @expandSelectionsBackward (selection) -> selection.selectToPreviousWordBoundary()

  # Extended: For each selection, move its cursor to the next word boundary while
  # maintaining the selection's tail position.
  #
  # This method may merge selections that end up intersecting.
  selectToNextWordBoundary: ->
    @expandSelectionsForward (selection) -> selection.selectToNextWordBoundary()

  # Extended: Expand selections to the beginning of the next word.
  #
  # Operates on all selections. Moves the cursor to the beginning of the next
  # word while preserving the selection's tail position.
  selectToBeginningOfNextWord: ->
    @expandSelectionsForward (selection) -> selection.selectToBeginningOfNextWord()

  # Extended: Expand selections to the beginning of the next paragraph.
  #
  # Operates on all selections. Moves the cursor to the beginning of the next
  # paragraph while preserving the selection's tail position.
  selectToBeginningOfNextParagraph: ->
    @expandSelectionsForward (selection) -> selection.selectToBeginningOfNextParagraph()

  # Extended: Expand selections to the beginning of the next paragraph.
  #
  # Operates on all selections. Moves the cursor to the beginning of the next
  # paragraph while preserving the selection's tail position.
  selectToBeginningOfPreviousParagraph: ->
    @expandSelectionsBackward (selection) -> selection.selectToBeginningOfPreviousParagraph()

  # Extended: Select the range of the given marker if it is valid.
  #
  # * `marker` A {DisplayMarker}
  #
  # Returns the selected {Range} or `undefined` if the marker is invalid.
  selectMarker: (marker) ->
    if marker.isValid()
      range = marker.getBufferRange()
      @setSelectedBufferRange(range)
      range

  # Extended: Get the most recently added {Selection}.
  #
  # Returns a {Selection}.
  getLastSelection: ->
    @createLastSelectionIfNeeded()
    _.last(@selections)

  # Extended: Get current {Selection}s.
  #
  # Returns: An {Array} of {Selection}s.
  getSelections: ->
    @createLastSelectionIfNeeded()
    @selections.slice()

  # Extended: Get all {Selection}s, ordered by their position in the buffer
  # instead of the order in which they were added.
  #
  # Returns an {Array} of {Selection}s.
  getSelectionsOrderedByBufferPosition: ->
    @getSelections().sort (a, b) -> a.compare(b)

  # Extended: Determine if a given range in buffer coordinates intersects a
  # selection.
  #
  # * `bufferRange` A {Range} or range-compatible {Array}.
  #
  # Returns a {Boolean}.
  selectionIntersectsBufferRange: (bufferRange) ->
    _.any @getSelections(), (selection) ->
      selection.intersectsBufferRange(bufferRange)

  # Selections Private

  # Add a similarly-shaped selection to the next eligible line below
  # each selection.
  #
  # Operates on all selections. If the selection is empty, adds an empty
  # selection to the next following non-empty line as close to the current
  # selection's column as possible. If the selection is non-empty, adds a
  # selection to the next line that is long enough for a non-empty selection
  # starting at the same column as the current selection to be added to it.
  addSelectionBelow: ->
    @expandSelectionsForward (selection) -> selection.addSelectionBelow()

  # Add a similarly-shaped selection to the next eligible line above
  # each selection.
  #
  # Operates on all selections. If the selection is empty, adds an empty
  # selection to the next preceding non-empty line as close to the current
  # selection's column as possible. If the selection is non-empty, adds a
  # selection to the next line that is long enough for a non-empty selection
  # starting at the same column as the current selection to be added to it.
  addSelectionAbove: ->
    @expandSelectionsBackward (selection) -> selection.addSelectionAbove()

  # Calls the given function with each selection, then merges selections
  expandSelectionsForward: (fn) ->
    @mergeIntersectingSelections =>
      fn(selection) for selection in @getSelections()
      return

  # Calls the given function with each selection, then merges selections in the
  # reversed orientation
  expandSelectionsBackward: (fn) ->
    @mergeIntersectingSelections reversed: true, =>
      fn(selection) for selection in @getSelections()
      return

  finalizeSelections: ->
    selection.finalize() for selection in @getSelections()
    return

  selectionsForScreenRows: (startRow, endRow) ->
    @getSelections().filter (selection) -> selection.intersectsScreenRowRange(startRow, endRow)

  # Merges intersecting selections. If passed a function, it executes
  # the function with merging suppressed, then merges intersecting selections
  # afterward.
  mergeIntersectingSelections: (args...) ->
    @mergeSelections args..., (previousSelection, currentSelection) ->
      exclusive = not currentSelection.isEmpty() and not previousSelection.isEmpty()

      previousSelection.intersectsWith(currentSelection, exclusive)

  mergeSelectionsOnSameRows: (args...) ->
    @mergeSelections args..., (previousSelection, currentSelection) ->
      screenRange = currentSelection.getScreenRange()

      previousSelection.intersectsScreenRowRange(screenRange.start.row, screenRange.end.row)

  avoidMergingSelections: (args...) ->
    @mergeSelections args..., -> false

  mergeSelections: (args...) ->
    mergePredicate = args.pop()
    fn = args.pop() if _.isFunction(_.last(args))
    options = args.pop() ? {}

    return fn?() if @suppressSelectionMerging

    if fn?
      @suppressSelectionMerging = true
      result = fn()
      @suppressSelectionMerging = false

    reducer = (disjointSelections, selection) ->
      adjacentSelection = _.last(disjointSelections)
      if mergePredicate(adjacentSelection, selection)
        adjacentSelection.merge(selection, options)
        disjointSelections
      else
        disjointSelections.concat([selection])

    [head, tail...] = @getSelectionsOrderedByBufferPosition()
    _.reduce(tail, reducer, [head])
    return result if fn?

  # Add a {Selection} based on the given {DisplayMarker}.
  #
  # * `marker` The {DisplayMarker} to highlight
  # * `options` (optional) An {Object} that pertains to the {Selection} constructor.
  #
  # Returns the new {Selection}.
  addSelection: (marker, options={}) ->
    cursor = @addCursor(marker)
    selection = new Selection(Object.assign({editor: this, marker, cursor, @clipboard}, options))
    @selections.push(selection)
    selectionBufferRange = selection.getBufferRange()
    @mergeIntersectingSelections(preserveFolds: options.preserveFolds)

    if selection.destroyed
      for selection in @getSelections()
        if selection.intersectsBufferRange(selectionBufferRange)
          return selection
    else
      @emitter.emit 'did-add-selection', selection
      selection

  # Remove the given selection.
  removeSelection: (selection) ->
    _.remove(@cursors, selection.cursor)
    _.remove(@selections, selection)
    @cursorsByMarkerId.delete(selection.cursor.marker.id)
    @emitter.emit 'did-remove-cursor', selection.cursor
    @emitter.emit 'did-remove-selection', selection

  # Reduce one or more selections to a single empty selection based on the most
  # recently added cursor.
  clearSelections: (options) ->
    @consolidateSelections()
    @getLastSelection().clear(options)

  # Reduce multiple selections to the least recently added selection.
  consolidateSelections: ->
    selections = @getSelections()
    if selections.length > 1
      selection.destroy() for selection in selections[1...(selections.length)]
      selections[0].autoscroll(center: true)
      true
    else
      false

  # Called by the selection
  selectionRangeChanged: (event) ->
    @emitter.emit 'did-change-selection-range', event

  createLastSelectionIfNeeded: ->
    if @selections.length is 0
      @addSelectionForBufferRange([[0, 0], [0, 0]], autoscroll: false, preserveFolds: true)

  ###
  Section: Searching and Replacing
  ###

  # Essential: Scan regular expression matches in the entire buffer, calling the
  # given iterator function on each match.
  #
  # `::scan` functions as the replace method as well via the `replace`
  #
  # If you're programmatically modifying the results, you may want to try
  # {::backwardsScanInBufferRange} to avoid tripping over your own changes.
  #
  # * `regex` A {RegExp} to search for.
  # * `iterator` A {Function} that's called on each match
  #   * `object` {Object}
  #     * `match` The current regular expression match.
  #     * `matchText` A {String} with the text of the match.
  #     * `range` The {Range} of the match.
  #     * `stop` Call this {Function} to terminate the scan.
  #     * `replace` Call this {Function} with a {String} to replace the match.
  scan: (regex, iterator) -> @buffer.scan(regex, iterator)

  # Essential: Scan regular expression matches in a given range, calling the given
  # iterator function on each match.
  #
  # * `regex` A {RegExp} to search for.
  # * `range` A {Range} in which to search.
  # * `iterator` A {Function} that's called on each match with an {Object}
  #   containing the following keys:
  #   * `match` The current regular expression match.
  #   * `matchText` A {String} with the text of the match.
  #   * `range` The {Range} of the match.
  #   * `stop` Call this {Function} to terminate the scan.
  #   * `replace` Call this {Function} with a {String} to replace the match.
  scanInBufferRange: (regex, range, iterator) -> @buffer.scanInRange(regex, range, iterator)

  # Essential: Scan regular expression matches in a given range in reverse order,
  # calling the given iterator function on each match.
  #
  # * `regex` A {RegExp} to search for.
  # * `range` A {Range} in which to search.
  # * `iterator` A {Function} that's called on each match with an {Object}
  #   containing the following keys:
  #   * `match` The current regular expression match.
  #   * `matchText` A {String} with the text of the match.
  #   * `range` The {Range} of the match.
  #   * `stop` Call this {Function} to terminate the scan.
  #   * `replace` Call this {Function} with a {String} to replace the match.
  backwardsScanInBufferRange: (regex, range, iterator) -> @buffer.backwardsScanInRange(regex, range, iterator)

  ###
  Section: Tab Behavior
  ###

  # Essential: Returns a {Boolean} indicating whether softTabs are enabled for this
  # editor.
  getSoftTabs: -> @softTabs

  # Essential: Enable or disable soft tabs for this editor.
  #
  # * `softTabs` A {Boolean}
  setSoftTabs: (@softTabs) -> @update({softTabs})

  # Returns a {Boolean} indicating whether atomic soft tabs are enabled for this editor.
  hasAtomicSoftTabs: -> @displayLayer.atomicSoftTabs

  # Essential: Toggle soft tabs for this editor
  toggleSoftTabs: -> @setSoftTabs(not @getSoftTabs())

  # Essential: Get the on-screen length of tab characters.
  #
  # Returns a {Number}.
  getTabLength: -> @tokenizedBuffer.getTabLength()

  # Essential: Set the on-screen length of tab characters. Setting this to a
  # {Number} This will override the `editor.tabLength` setting.
  #
  # * `tabLength` {Number} length of a single tab. Setting to `null` will
  #   fallback to using the `editor.tabLength` config setting
  setTabLength: (tabLength) -> @update({tabLength})

  # Returns an {Object} representing the current invisible character
  # substitutions for this editor. See {::setInvisibles}.
  getInvisibles: ->
    if not @mini and @showInvisibles and @invisibles?
      @invisibles
    else
      {}

  doesShowIndentGuide: -> @showIndentGuide and not @mini

  getSoftWrapHangingIndentLength: -> @displayLayer.softWrapHangingIndent

  # Extended: Determine if the buffer uses hard or soft tabs.
  #
  # Returns `true` if the first non-comment line with leading whitespace starts
  # with a space character. Returns `false` if it starts with a hard tab (`\t`).
  #
  # Returns a {Boolean} or undefined if no non-comment lines had leading
  # whitespace.
  usesSoftTabs: ->
    for bufferRow in [0..@buffer.getLastRow()]
      continue if @tokenizedBuffer.tokenizedLineForRow(bufferRow).isComment()

      line = @buffer.lineForRow(bufferRow)
      return true  if line[0] is ' '
      return false if line[0] is '\t'

    undefined

  # Extended: Get the text representing a single level of indent.
  #
  # If soft tabs are enabled, the text is composed of N spaces, where N is the
  # tab length. Otherwise the text is a tab character (`\t`).
  #
  # Returns a {String}.
  getTabText: -> @buildIndentString(1)

  # If soft tabs are enabled, convert all hard tabs to soft tabs in the given
  # {Range}.
  normalizeTabsInBufferRange: (bufferRange) ->
    return unless @getSoftTabs()
    @scanInBufferRange /\t/g, bufferRange, ({replace}) => replace(@getTabText())

  ###
  Section: Soft Wrap Behavior
  ###

  # Essential: Determine whether lines in this editor are soft-wrapped.
  #
  # Returns a {Boolean}.
  isSoftWrapped: ->
    if @largeFileMode
      false
    else
      @softWrapped

  # Essential: Enable or disable soft wrapping for this editor.
  #
  # * `softWrapped` A {Boolean}
  #
  # Returns a {Boolean}.
  setSoftWrapped: (softWrapped) ->
    @update({softWrapped})
    @isSoftWrapped()

  getPreferredLineLength: -> @preferredLineLength

  # Essential: Toggle soft wrapping for this editor
  #
  # Returns a {Boolean}.
  toggleSoftWrapped: -> @setSoftWrapped(not @isSoftWrapped())

  # Essential: Gets the column at which column will soft wrap
  getSoftWrapColumn: ->
    if @isSoftWrapped()
      if @softWrapAtPreferredLineLength
        Math.min(@getEditorWidthInChars(), @preferredLineLength)
      else
        @getEditorWidthInChars()
    else
      Infinity

  ###
  Section: Indentation
  ###

  # Essential: Get the indentation level of the given a buffer row.
  #
  # Returns how deeply the given row is indented based on the soft tabs and
  # tab length settings of this editor. Note that if soft tabs are enabled and
  # the tab length is 2, a row with 4 leading spaces would have an indentation
  # level of 2.
  #
  # * `bufferRow` A {Number} indicating the buffer row.
  #
  # Returns a {Number}.
  indentationForBufferRow: (bufferRow) ->
    @indentLevelForLine(@lineTextForBufferRow(bufferRow))

  # Essential: Set the indentation level for the given buffer row.
  #
  # Inserts or removes hard tabs or spaces based on the soft tabs and tab length
  # settings of this editor in order to bring it to the given indentation level.
  # Note that if soft tabs are enabled and the tab length is 2, a row with 4
  # leading spaces would have an indentation level of 2.
  #
  # * `bufferRow` A {Number} indicating the buffer row.
  # * `newLevel` A {Number} indicating the new indentation level.
  # * `options` (optional) An {Object} with the following keys:
  #   * `preserveLeadingWhitespace` `true` to preserve any whitespace already at
  #      the beginning of the line (default: false).
  setIndentationForBufferRow: (bufferRow, newLevel, {preserveLeadingWhitespace}={}) ->
    if preserveLeadingWhitespace
      endColumn = 0
    else
      endColumn = @lineTextForBufferRow(bufferRow).match(/^\s*/)[0].length
    newIndentString = @buildIndentString(newLevel)
    @buffer.setTextInRange([[bufferRow, 0], [bufferRow, endColumn]], newIndentString)

  # Extended: Indent rows intersecting selections by one level.
  indentSelectedRows: ->
    @mutateSelectedText (selection) -> selection.indentSelectedRows()

  # Extended: Outdent rows intersecting selections by one level.
  outdentSelectedRows: ->
    @mutateSelectedText (selection) -> selection.outdentSelectedRows()

  # Extended: Get the indentation level of the given line of text.
  #
  # Returns how deeply the given line is indented based on the soft tabs and
  # tab length settings of this editor. Note that if soft tabs are enabled and
  # the tab length is 2, a row with 4 leading spaces would have an indentation
  # level of 2.
  #
  # * `line` A {String} representing a line of text.
  #
  # Returns a {Number}.
  indentLevelForLine: (line) ->
    @tokenizedBuffer.indentLevelForLine(line)

  # Extended: Indent rows intersecting selections based on the grammar's suggested
  # indent level.
  autoIndentSelectedRows: ->
    @mutateSelectedText (selection) -> selection.autoIndentSelectedRows()

  # Indent all lines intersecting selections. See {Selection::indent} for more
  # information.
  indent: (options={}) ->
    options.autoIndent ?= @shouldAutoIndent()
    @mutateSelectedText (selection) -> selection.indent(options)

  # Constructs the string used for indents.
  buildIndentString: (level, column=0) ->
    if @getSoftTabs()
      tabStopViolation = column % @getTabLength()
      _.multiplyString(" ", Math.floor(level * @getTabLength()) - tabStopViolation)
    else
      excessWhitespace = _.multiplyString(' ', Math.round((level - Math.floor(level)) * @getTabLength()))
      _.multiplyString("\t", Math.floor(level)) + excessWhitespace

  ###
  Section: Grammars
  ###

  # Essential: Get the current {Grammar} of this editor.
  getGrammar: ->
    @tokenizedBuffer.grammar

  # Essential: Set the current {Grammar} of this editor.
  #
  # Assigning a grammar will cause the editor to re-tokenize based on the new
  # grammar.
  #
  # * `grammar` {Grammar}
  setGrammar: (grammar) ->
    @tokenizedBuffer.setGrammar(grammar)

  # Reload the grammar based on the file name.
  reloadGrammar: ->
    @tokenizedBuffer.reloadGrammar()

  # Experimental: Get a notification when async tokenization is completed.
  onDidTokenize: (callback) ->
    @tokenizedBuffer.onDidTokenize(callback)

  ###
  Section: Managing Syntax Scopes
  ###

  # Essential: Returns a {ScopeDescriptor} that includes this editor's language.
  # e.g. `['.source.ruby']`, or `['.source.coffee']`. You can use this with
  # {Config::get} to get language specific config values.
  getRootScopeDescriptor: ->
    @tokenizedBuffer.rootScopeDescriptor

  # Essential: Get the syntactic scopeDescriptor for the given position in buffer
  # coordinates. Useful with {Config::get}.
  #
  # For example, if called with a position inside the parameter list of an
  # anonymous CoffeeScript function, the method returns the following array:
  # `["source.coffee", "meta.inline.function.coffee", "variable.parameter.function.coffee"]`
  #
  # * `bufferPosition` A {Point} or {Array} of [row, column].
  #
  # Returns a {ScopeDescriptor}.
  scopeDescriptorForBufferPosition: (bufferPosition) ->
    @tokenizedBuffer.scopeDescriptorForPosition(bufferPosition)

  # Extended: Get the range in buffer coordinates of all tokens surrounding the
  # cursor that match the given scope selector.
  #
  # For example, if you wanted to find the string surrounding the cursor, you
  # could call `editor.bufferRangeForScopeAtCursor(".string.quoted")`.
  #
  # * `scopeSelector` {String} selector. e.g. `'.source.ruby'`
  #
  # Returns a {Range}.
  bufferRangeForScopeAtCursor: (scopeSelector) ->
    @bufferRangeForScopeAtPosition(scopeSelector, @getCursorBufferPosition())

  bufferRangeForScopeAtPosition: (scopeSelector, position) ->
    @tokenizedBuffer.bufferRangeForScopeAtPosition(scopeSelector, position)

  # Extended: Determine if the given row is entirely a comment
  isBufferRowCommented: (bufferRow) ->
    if match = @lineTextForBufferRow(bufferRow).match(/\S/)
      @commentScopeSelector ?= new TextMateScopeSelector('comment.*')
      @commentScopeSelector.matches(@scopeDescriptorForBufferPosition([bufferRow, match.index]).scopes)

  # Get the scope descriptor at the cursor.
  getCursorScope: ->
    @getLastCursor().getScopeDescriptor()

  tokenForBufferPosition: (bufferPosition) ->
    @tokenizedBuffer.tokenForPosition(bufferPosition)

  ###
  Section: Clipboard Operations
  ###

  # Essential: For each selection, copy the selected text.
  copySelectedText: ->
    maintainClipboard = false
    for selection in @getSelectionsOrderedByBufferPosition()
      if selection.isEmpty()
        previousRange = selection.getBufferRange()
        selection.selectLine()
        selection.copy(maintainClipboard, true)
        selection.setBufferRange(previousRange)
      else
        selection.copy(maintainClipboard, false)
      maintainClipboard = true
    return

  # Private: For each selection, only copy highlighted text.
  copyOnlySelectedText: ->
    maintainClipboard = false
    for selection in @getSelectionsOrderedByBufferPosition()
      if not selection.isEmpty()
        selection.copy(maintainClipboard, false)
        maintainClipboard = true
    return

  # Essential: For each selection, cut the selected text.
  cutSelectedText: ->
    maintainClipboard = false
    @mutateSelectedText (selection) ->
      if selection.isEmpty()
        selection.selectLine()
        selection.cut(maintainClipboard, true)
      else
        selection.cut(maintainClipboard, false)
      maintainClipboard = true

  # Essential: For each selection, replace the selected text with the contents of
  # the clipboard.
  #
  # If the clipboard contains the same number of selections as the current
  # editor, each selection will be replaced with the content of the
  # corresponding clipboard selection text.
  #
  # * `options` (optional) See {Selection::insertText}.
  pasteText: (options={}) ->
    {text: clipboardText, metadata} = @clipboard.readWithMetadata()
    return false unless @emitWillInsertTextEvent(clipboardText)

    metadata ?= {}
    options.autoIndent = @shouldAutoIndentOnPaste()

    @mutateSelectedText (selection, index) =>
      if metadata.selections?.length is @getSelections().length
        {text, indentBasis, fullLine} = metadata.selections[index]
      else
        {indentBasis, fullLine} = metadata
        text = clipboardText

      delete options.indentBasis
      {cursor} = selection
      if indentBasis?
        containsNewlines = text.indexOf('\n') isnt -1
        if containsNewlines or not cursor.hasPrecedingCharactersOnLine()
          options.indentBasis ?= indentBasis

      range = null
      if fullLine and selection.isEmpty()
        oldPosition = selection.getBufferRange().start
        selection.setBufferRange([[oldPosition.row, 0], [oldPosition.row, 0]])
        range = selection.insertText(text, options)
        newPosition = oldPosition.translate([1, 0])
        selection.setBufferRange([newPosition, newPosition])
      else
        range = selection.insertText(text, options)

      didInsertEvent = {text, range}
      @emitter.emit 'did-insert-text', didInsertEvent

  # Essential: For each selection, if the selection is empty, cut all characters
  # of the containing screen line following the cursor. Otherwise cut the selected
  # text.
  cutToEndOfLine: ->
    maintainClipboard = false
    @mutateSelectedText (selection) ->
      selection.cutToEndOfLine(maintainClipboard)
      maintainClipboard = true

  # Essential: For each selection, if the selection is empty, cut all characters
  # of the containing buffer line following the cursor. Otherwise cut the
  # selected text.
  cutToEndOfBufferLine: ->
    maintainClipboard = false
    @mutateSelectedText (selection) ->
      selection.cutToEndOfBufferLine(maintainClipboard)
      maintainClipboard = true

  ###
  Section: Folds
  ###

  # Essential: Fold the most recent cursor's row based on its indentation level.
  #
  # The fold will extend from the nearest preceding line with a lower
  # indentation level up to the nearest following row with a lower indentation
  # level.
  foldCurrentRow: ->
    bufferRow = @bufferPositionForScreenPosition(@getCursorScreenPosition()).row
    @foldBufferRow(bufferRow)

  # Essential: Unfold the most recent cursor's row by one level.
  unfoldCurrentRow: ->
    bufferRow = @bufferPositionForScreenPosition(@getCursorScreenPosition()).row
    @unfoldBufferRow(bufferRow)

  # Essential: Fold the given row in buffer coordinates based on its indentation
  # level.
  #
  # If the given row is foldable, the fold will begin there. Otherwise, it will
  # begin at the first foldable row preceding the given row.
  #
  # * `bufferRow` A {Number}.
  foldBufferRow: (bufferRow) ->
    @languageMode.foldBufferRow(bufferRow)

  # Essential: Unfold all folds containing the given row in buffer coordinates.
  #
  # * `bufferRow` A {Number}
  unfoldBufferRow: (bufferRow) ->
    @displayLayer.destroyFoldsIntersectingBufferRange(Range(Point(bufferRow, 0), Point(bufferRow, Infinity)))

  # Extended: For each selection, fold the rows it intersects.
  foldSelectedLines: ->
    selection.fold() for selection in @getSelections()
    return

  # Extended: Fold all foldable lines.
  foldAll: ->
    @languageMode.foldAll()

  # Extended: Unfold all existing folds.
  unfoldAll: ->
    @languageMode.unfoldAll()
    @scrollToCursorPosition()

  # Extended: Fold all foldable lines at the given indent level.
  #
  # * `level` A {Number}.
  foldAllAtIndentLevel: (level) ->
    @languageMode.foldAllAtIndentLevel(level)

  # Extended: Determine whether the given row in buffer coordinates is foldable.
  #
  # A *foldable* row is a row that *starts* a row range that can be folded.
  #
  # * `bufferRow` A {Number}
  #
  # Returns a {Boolean}.
  isFoldableAtBufferRow: (bufferRow) ->
    @tokenizedBuffer.isFoldableAtRow(bufferRow)

  # Extended: Determine whether the given row in screen coordinates is foldable.
  #
  # A *foldable* row is a row that *starts* a row range that can be folded.
  #
  # * `bufferRow` A {Number}
  #
  # Returns a {Boolean}.
  isFoldableAtScreenRow: (screenRow) ->
    @isFoldableAtBufferRow(@bufferRowForScreenRow(screenRow))

  # Extended: Fold the given buffer row if it isn't currently folded, and unfold
  # it otherwise.
  toggleFoldAtBufferRow: (bufferRow) ->
    if @isFoldedAtBufferRow(bufferRow)
      @unfoldBufferRow(bufferRow)
    else
      @foldBufferRow(bufferRow)

  # Extended: Determine whether the most recently added cursor's row is folded.
  #
  # Returns a {Boolean}.
  isFoldedAtCursorRow: ->
    @isFoldedAtScreenRow(@getCursorScreenPosition().row)

  # Extended: Determine whether the given row in buffer coordinates is folded.
  #
  # * `bufferRow` A {Number}
  #
  # Returns a {Boolean}.
  isFoldedAtBufferRow: (bufferRow) ->
    @displayLayer.foldsIntersectingBufferRange(Range(Point(bufferRow, 0), Point(bufferRow, Infinity))).length > 0

  # Extended: Determine whether the given row in screen coordinates is folded.
  #
  # * `screenRow` A {Number}
  #
  # Returns a {Boolean}.
  isFoldedAtScreenRow: (screenRow) ->
    @isFoldedAtBufferRow(@bufferRowForScreenRow(screenRow))

  # Creates a new fold between two row numbers.
  #
  # startRow - The row {Number} to start folding at
  # endRow - The row {Number} to end the fold
  #
  # Returns the new {Fold}.
  foldBufferRowRange: (startRow, endRow) ->
    @foldBufferRange(Range(Point(startRow, Infinity), Point(endRow, Infinity)))

  foldBufferRange: (range) ->
    @displayLayer.foldBufferRange(range)

  # Remove any {Fold}s found that intersect the given buffer range.
  destroyFoldsIntersectingBufferRange: (bufferRange) ->
    @displayLayer.destroyFoldsIntersectingBufferRange(bufferRange)

  ###
  Section: Gutters
  ###

  # Essential: Add a custom {Gutter}.
  #
  # * `options` An {Object} with the following fields:
  #   * `name` (required) A unique {String} to identify this gutter.
  #   * `priority` (optional) A {Number} that determines stacking order between
  #       gutters. Lower priority items are forced closer to the edges of the
  #       window. (default: -100)
  #   * `visible` (optional) {Boolean} specifying whether the gutter is visible
  #       initially after being created. (default: true)
  #
  # Returns the newly-created {Gutter}.
  addGutter: (options) ->
    @gutterContainer.addGutter(options)

  # Essential: Get this editor's gutters.
  #
  # Returns an {Array} of {Gutter}s.
  getGutters: ->
    @gutterContainer.getGutters()

  # Essential: Get the gutter with the given name.
  #
  # Returns a {Gutter}, or `null` if no gutter exists for the given name.
  gutterWithName: (name) ->
    @gutterContainer.gutterWithName(name)

  ###
  Section: Scrolling the TextEditor
  ###

  # Essential: Scroll the editor to reveal the most recently added cursor if it is
  # off-screen.
  #
  # * `options` (optional) {Object}
  #   * `center` Center the editor around the cursor if possible. (default: true)
  scrollToCursorPosition: (options) ->
    @getLastCursor().autoscroll(center: options?.center ? true)

  # Essential: Scrolls the editor to the given buffer position.
  #
  # * `bufferPosition` An object that represents a buffer position. It can be either
  #   an {Object} (`{row, column}`), {Array} (`[row, column]`), or {Point}
  # * `options` (optional) {Object}
  #   * `center` Center the editor around the position if possible. (default: false)
  scrollToBufferPosition: (bufferPosition, options) ->
    @scrollToScreenPosition(@screenPositionForBufferPosition(bufferPosition), options)

  # Essential: Scrolls the editor to the given screen position.
  #
  # * `screenPosition` An object that represents a screen position. It can be either
  #    an {Object} (`{row, column}`), {Array} (`[row, column]`), or {Point}
  # * `options` (optional) {Object}
  #   * `center` Center the editor around the position if possible. (default: false)
  scrollToScreenPosition: (screenPosition, options) ->
    @scrollToScreenRange(new Range(screenPosition, screenPosition), options)

  scrollToTop: ->
    Grim.deprecate("This is now a view method. Call TextEditorElement::scrollToTop instead.")

    @getElement().scrollToTop()

  scrollToBottom: ->
    Grim.deprecate("This is now a view method. Call TextEditorElement::scrollToTop instead.")

    @getElement().scrollToBottom()

  scrollToScreenRange: (screenRange, options = {}) ->
    scrollEvent = {screenRange, options}
    @emitter.emit "did-request-autoscroll", scrollEvent

  getHorizontalScrollbarHeight: ->
    Grim.deprecate("This is now a view method. Call TextEditorElement::getHorizontalScrollbarHeight instead.")

    @getElement().getHorizontalScrollbarHeight()

  getVerticalScrollbarWidth: ->
    Grim.deprecate("This is now a view method. Call TextEditorElement::getVerticalScrollbarWidth instead.")

    @getElement().getVerticalScrollbarWidth()

  pageUp: ->
    @moveUp(@getRowsPerPage())

  pageDown: ->
    @moveDown(@getRowsPerPage())

  selectPageUp: ->
    @selectUp(@getRowsPerPage())

  selectPageDown: ->
    @selectDown(@getRowsPerPage())

  # Returns the number of rows per page
  getRowsPerPage: ->
    Math.max(@rowsPerPage ? 1, 1)

  setRowsPerPage: (@rowsPerPage) ->

  ###
  Section: Config
  ###

  # Experimental: Supply an object that will provide the editor with settings
  # for specific syntactic scopes. See the `ScopedSettingsDelegate` in
  # `text-editor-registry.js` for an example implementation.
  setScopedSettingsDelegate: (@scopedSettingsDelegate) ->

  # Experimental: Retrieve the {Object} that provides the editor with settings
  # for specific syntactic scopes.
  getScopedSettingsDelegate: -> @scopedSettingsDelegate

  # Experimental: Is auto-indentation enabled for this editor?
  #
  # Returns a {Boolean}.
  shouldAutoIndent: -> @autoIndent

  # Experimental: Is auto-indentation on paste enabled for this editor?
  #
  # Returns a {Boolean}.
  shouldAutoIndentOnPaste: -> @autoIndentOnPaste

  # Experimental: Does this editor allow scrolling past the last line?
  #
  # Returns a {Boolean}.
  getScrollPastEnd: -> @scrollPastEnd

  # Experimental: How fast does the editor scroll in response to mouse wheel
  # movements?
  #
  # Returns a positive {Number}.
  getScrollSensitivity: -> @scrollSensitivity

  # Experimental: Are line numbers enabled for this editor?
  #
  # Returns a {Boolean}
  doesShowLineNumbers: -> @showLineNumbers

  # Experimental: Get the time interval within which text editing operations
  # are grouped together in the editor's undo history.
  #
  # Returns the time interval {Number} in milliseconds.
  getUndoGroupingInterval: -> @undoGroupingInterval

  # Experimental: Get the characters that are *not* considered part of words,
  # for the purpose of word-based cursor movements.
  #
  # Returns a {String} containing the non-word characters.
  getNonWordCharacters: (scopes) ->
    @scopedSettingsDelegate?.getNonWordCharacters?(scopes) ? @nonWordCharacters

  getCommentStrings: (scopes) ->
    @scopedSettingsDelegate?.getCommentStrings?(scopes)

  getIncreaseIndentPattern: (scopes) ->
    @scopedSettingsDelegate?.getIncreaseIndentPattern?(scopes)

  getDecreaseIndentPattern: (scopes) ->
    @scopedSettingsDelegate?.getDecreaseIndentPattern?(scopes)

  getDecreaseNextIndentPattern: (scopes) ->
    @scopedSettingsDelegate?.getDecreaseNextIndentPattern?(scopes)

  getFoldEndPattern: (scopes) ->
    @scopedSettingsDelegate?.getFoldEndPattern?(scopes)

  ###
  Section: Event Handlers
  ###

  handleGrammarChange: ->
    @unfoldAll()
    @emitter.emit 'did-change-grammar', @getGrammar()

  ###
  Section: TextEditor Rendering
  ###

  # Get the Element for the editor.
  getElement: ->
    @editorElement ?= new TextEditorElement().initialize(this, atom)

  # Essential: Retrieves the greyed out placeholder of a mini editor.
  #
  # Returns a {String}.
  getPlaceholderText: -> @placeholderText

  # Essential: Set the greyed out placeholder of a mini editor. Placeholder text
  # will be displayed when the editor has no content.
  #
  # * `placeholderText` {String} text that is displayed when the editor has no content.
  setPlaceholderText: (placeholderText) -> @update({placeholderText})

  pixelPositionForBufferPosition: (bufferPosition) ->
    Grim.deprecate("This method is deprecated on the model layer. Use `TextEditorElement::pixelPositionForBufferPosition` instead")
    @getElement().pixelPositionForBufferPosition(bufferPosition)

  pixelPositionForScreenPosition: (screenPosition) ->
    Grim.deprecate("This method is deprecated on the model layer. Use `TextEditorElement::pixelPositionForScreenPosition` instead")
    @getElement().pixelPositionForScreenPosition(screenPosition)

  getVerticalScrollMargin: ->
    maxScrollMargin = Math.floor(((@height / @getLineHeightInPixels()) - 1) / 2)
    Math.min(@verticalScrollMargin, maxScrollMargin)

  setVerticalScrollMargin: (@verticalScrollMargin) -> @verticalScrollMargin

  getHorizontalScrollMargin: -> Math.min(@horizontalScrollMargin, Math.floor(((@width / @getDefaultCharWidth()) - 1) / 2))
  setHorizontalScrollMargin: (@horizontalScrollMargin) -> @horizontalScrollMargin

  getLineHeightInPixels: -> @lineHeightInPixels
  setLineHeightInPixels: (@lineHeightInPixels) -> @lineHeightInPixels

  getKoreanCharWidth: -> @koreanCharWidth
  getHalfWidthCharWidth: -> @halfWidthCharWidth
  getDoubleWidthCharWidth: -> @doubleWidthCharWidth
  getDefaultCharWidth: -> @defaultCharWidth

  ratioForCharacter: (character) ->
    if isKoreanCharacter(character)
      @getKoreanCharWidth() / @getDefaultCharWidth()
    else if isHalfWidthCharacter(character)
      @getHalfWidthCharWidth() / @getDefaultCharWidth()
    else if isDoubleWidthCharacter(character)
      @getDoubleWidthCharWidth() / @getDefaultCharWidth()
    else
      1

  setDefaultCharWidth: (defaultCharWidth, doubleWidthCharWidth, halfWidthCharWidth, koreanCharWidth) ->
    doubleWidthCharWidth ?= defaultCharWidth
    halfWidthCharWidth ?= defaultCharWidth
    koreanCharWidth ?= defaultCharWidth
    if defaultCharWidth isnt @defaultCharWidth or doubleWidthCharWidth isnt @doubleWidthCharWidth and halfWidthCharWidth isnt @halfWidthCharWidth and koreanCharWidth isnt @koreanCharWidth
      @defaultCharWidth = defaultCharWidth
      @doubleWidthCharWidth = doubleWidthCharWidth
      @halfWidthCharWidth = halfWidthCharWidth
      @koreanCharWidth = koreanCharWidth
      @displayLayer.reset({}) if @isSoftWrapped() and @getEditorWidthInChars()?
    defaultCharWidth

  setHeight: (height, reentrant=false) ->
    if reentrant
      @height = height
    else
      Grim.deprecate("This is now a view method. Call TextEditorElement::setHeight instead.")
      @getElement().setHeight(height)

  getHeight: ->
    Grim.deprecate("This is now a view method. Call TextEditorElement::getHeight instead.")
    @height

  getAutoHeight: -> @autoHeight ? true

  getAutoWidth: -> @autoWidth ? false

  setWidth: (width, reentrant=false) ->
    if reentrant
      @update({width})
      @width
    else
      Grim.deprecate("This is now a view method. Call TextEditorElement::setWidth instead.")
      @getElement().setWidth(width)

  getWidth: ->
    Grim.deprecate("This is now a view method. Call TextEditorElement::getWidth instead.")
    @width

  # Experimental: Scroll the editor such that the given screen row is at the
  # top of the visible area.
  setFirstVisibleScreenRow: (screenRow, fromView) ->
    unless fromView
      maxScreenRow = @getScreenLineCount() - 1
      unless @scrollPastEnd
        if @height? and @lineHeightInPixels?
          maxScreenRow -= Math.floor(@height / @lineHeightInPixels)
      screenRow = Math.max(Math.min(screenRow, maxScreenRow), 0)

    unless screenRow is @firstVisibleScreenRow
      @firstVisibleScreenRow = screenRow
      @emitter.emit 'did-change-first-visible-screen-row', screenRow unless fromView

  getFirstVisibleScreenRow: -> @firstVisibleScreenRow

  getLastVisibleScreenRow: ->
    if @height? and @lineHeightInPixels?
      Math.min(@firstVisibleScreenRow + Math.floor(@height / @lineHeightInPixels), @getScreenLineCount() - 1)
    else
      null

  getVisibleRowRange: ->
    if lastVisibleScreenRow = @getLastVisibleScreenRow()
      [@firstVisibleScreenRow, lastVisibleScreenRow]
    else
      null

  setFirstVisibleScreenColumn: (@firstVisibleScreenColumn) ->
  getFirstVisibleScreenColumn: -> @firstVisibleScreenColumn

  getScrollTop: ->
    Grim.deprecate("This is now a view method. Call TextEditorElement::getScrollTop instead.")

    @getElement().getScrollTop()

  setScrollTop: (scrollTop) ->
    Grim.deprecate("This is now a view method. Call TextEditorElement::setScrollTop instead.")

    @getElement().setScrollTop(scrollTop)

  getScrollBottom: ->
    Grim.deprecate("This is now a view method. Call TextEditorElement::getScrollBottom instead.")

    @getElement().getScrollBottom()

  setScrollBottom: (scrollBottom) ->
    Grim.deprecate("This is now a view method. Call TextEditorElement::setScrollBottom instead.")

    @getElement().setScrollBottom(scrollBottom)

  getScrollLeft: ->
    Grim.deprecate("This is now a view method. Call TextEditorElement::getScrollLeft instead.")

    @getElement().getScrollLeft()

  setScrollLeft: (scrollLeft) ->
    Grim.deprecate("This is now a view method. Call TextEditorElement::setScrollLeft instead.")

    @getElement().setScrollLeft(scrollLeft)

  getScrollRight: ->
    Grim.deprecate("This is now a view method. Call TextEditorElement::getScrollRight instead.")

    @getElement().getScrollRight()

  setScrollRight: (scrollRight) ->
    Grim.deprecate("This is now a view method. Call TextEditorElement::setScrollRight instead.")

    @getElement().setScrollRight(scrollRight)

  getScrollHeight: ->
    Grim.deprecate("This is now a view method. Call TextEditorElement::getScrollHeight instead.")

    @getElement().getScrollHeight()

  getScrollWidth: ->
    Grim.deprecate("This is now a view method. Call TextEditorElement::getScrollWidth instead.")

    @getElement().getScrollWidth()

  getMaxScrollTop: ->
    Grim.deprecate("This is now a view method. Call TextEditorElement::getMaxScrollTop instead.")

    @getElement().getMaxScrollTop()

  intersectsVisibleRowRange: (startRow, endRow) ->
    Grim.deprecate("This is now a view method. Call TextEditorElement::intersectsVisibleRowRange instead.")

    @getElement().intersectsVisibleRowRange(startRow, endRow)

  selectionIntersectsVisibleRowRange: (selection) ->
    Grim.deprecate("This is now a view method. Call TextEditorElement::selectionIntersectsVisibleRowRange instead.")

    @getElement().selectionIntersectsVisibleRowRange(selection)

  screenPositionForPixelPosition: (pixelPosition) ->
    Grim.deprecate("This is now a view method. Call TextEditorElement::screenPositionForPixelPosition instead.")

    @getElement().screenPositionForPixelPosition(pixelPosition)

  pixelRectForScreenRange: (screenRange) ->
    Grim.deprecate("This is now a view method. Call TextEditorElement::pixelRectForScreenRange instead.")

    @getElement().pixelRectForScreenRange(screenRange)

  ###
  Section: Utility
  ###

  inspect: ->
    "<TextEditor #{@id}>"

  emitWillInsertTextEvent: (text) ->
    result = true
    cancel = -> result = false
    willInsertEvent = {cancel, text}
    @emitter.emit 'will-insert-text', willInsertEvent
    result

  ###
  Section: Language Mode Delegated Methods
  ###

  suggestedIndentForBufferRow: (bufferRow, options) -> @languageMode.suggestedIndentForBufferRow(bufferRow, options)

  autoIndentBufferRow: (bufferRow, options) -> @languageMode.autoIndentBufferRow(bufferRow, options)

  autoIndentBufferRows: (startRow, endRow) -> @languageMode.autoIndentBufferRows(startRow, endRow)

  autoDecreaseIndentForBufferRow: (bufferRow) -> @languageMode.autoDecreaseIndentForBufferRow(bufferRow)

  toggleLineCommentForBufferRow: (row) -> @languageMode.toggleLineCommentsForBufferRow(row)

  toggleLineCommentsForBufferRows: (start, end) -> @languageMode.toggleLineCommentsForBufferRows(start, end)<|MERGE_RESOLUTION|>--- conflicted
+++ resolved
@@ -356,20 +356,12 @@
       firstVisibleScreenRow: @getFirstVisibleScreenRow()
       firstVisibleScreenColumn: @getFirstVisibleScreenColumn()
 
-<<<<<<< HEAD
-      @id, @softTabs, @atomicSoftTabs, @tabLength, @softWrapped,
-      @softWrapHangingIndentLength, @softWrapAtPreferredLineLength,
-      @preferredLineLength, @mini, @editorWidthInChars, @width, @largeFileMode,
-      @registered, @invisibles, @showInvisibles, @showIndentGuide, @autoHeight,
-      @autoWidth
-=======
       atomicSoftTabs: @displayLayer.atomicSoftTabs
       softWrapHangingIndentLength: @displayLayer.softWrapHangingIndent
 
       @id, @softTabs, @softWrapped, @softWrapAtPreferredLineLength,
       @preferredLineLength, @mini, @editorWidthInChars,  @width, @largeFileMode,
-      @registered, @invisibles, @showInvisibles, @showIndentGuide
->>>>>>> 473406f6
+      @registered, @invisibles, @showInvisibles, @showIndentGuide, @autoHeight, @autoWidth
     }
 
   subscribeToBuffer: ->
