{CompositeDisposable, Emitter} = require 'event-kit'
{Point, Range} = require 'text-buffer'
_ = require 'underscore-plus'

module.exports =
class TextEditorPresenter
  toggleCursorBlinkHandle: null
  startBlinkingCursorsAfterDelay: null
  stoppedScrollingTimeoutId: null
  mouseWheelScreenRow: null
  scopedCharacterWidthsChangeCount: 0

  constructor: (params) ->
    {@model, @autoHeight, @explicitHeight, @contentFrameWidth, @scrollTop, @scrollLeft} = params
    {horizontalScrollbarHeight, verticalScrollbarWidth} = params
    {@lineHeight, @baseCharacterWidth, @lineOverdrawMargin, @backgroundColor, @gutterBackgroundColor} = params
    {@cursorBlinkPeriod, @cursorBlinkResumeDelay, @stoppedScrollingDelay, @focused} = params
    @measuredHorizontalScrollbarHeight = horizontalScrollbarHeight
    @measuredVerticalScrollbarWidth = verticalScrollbarWidth

    @disposables = new CompositeDisposable
    @emitter = new Emitter
    @characterWidthsByScope = {}
    @transferMeasurementsToModel()
    @observeModel()
    @observeConfig()
    @buildState()
<<<<<<< HEAD
    @startBlinkingCursors()
    @enterBatchMode()
=======
    @startBlinkingCursors() if @focused
>>>>>>> f15c0299

  destroy: ->
    @disposables.dispose()

  onDidUpdateState: (callback) ->
    @emitter.on 'did-update-state', callback

  transferMeasurementsToModel: ->
    @model.setHeight(@explicitHeight) if @explicitHeight?
    @model.setWidth(@contentFrameWidth) if @contentFrameWidth?
    @model.setLineHeightInPixels(@lineHeight) if @lineHeight?
    @model.setDefaultCharWidth(@baseCharacterWidth) if @baseCharacterWidth?
    @model.setScrollTop(@scrollTop) if @scrollTop?
    @model.setScrollLeft(@scrollLeft) if @scrollLeft?
    @model.setVerticalScrollbarWidth(@measuredVerticalScrollbarWidth) if @measuredVerticalScrollbarWidth?
    @model.setHorizontalScrollbarHeight(@measuredHorizontalScrollbarHeight) if @measuredHorizontalScrollbarHeight?

  enterBatchMode: ->
    @batchMode = true

  isInBatchMode: ->
    @batchMode == true

  exitBatchMode: ->
    @batchMode = false

    @updateContentDimensions() if @shouldUpdateContentDimensions
    @updateScrollbarDimensions() if @shouldUpdateScrollbarDimensions
    @updateStartRow() if @shouldUpdateStartRow
    @updateEndRow() if @shouldUpdateEndRow

    @updateFocusedState() if @shouldUpdateFocusedState
    @updateHeightState() if @shouldUpdateHeightState
    @updateVerticalScrollState() if @shouldUpdateVerticalScrollState
    @updateHorizontalScrollState() if @shouldUpdateHorizontalScrollState
    @updateScrollbarsState() if @shouldUpdateScrollbarsState
    @updateHiddenInputState() if @shouldUpdateHiddenInputState
    @updateContentState() if @shouldUpdateContentState
    @updateDecorations() if @shouldUpdateDecorations
    @updateLinesState() if @shouldUpdateLinesState
    @updateCursorsState() if @shouldUpdateCursorsState
    @updateOverlaysState() if @shouldUpdateOverlaysState
    @updateGutterState() if @shouldUpdateGutterState
    @updateLineNumbersState() if @shouldUpdateLineNumbersState

    @shouldUpdateContentDimensions = false
    @shouldUpdateScrollbarDimensions = false
    @shouldUpdateStartRow = false
    @shouldUpdateEndRow = false
    @shouldUpdateFocusedState = false
    @shouldUpdateHeightState = false
    @shouldUpdateVerticalScrollState = false
    @shouldUpdateHorizontalScrollState = false
    @shouldUpdateScrollbarsState = false
    @shouldUpdateHiddenInputState = false
    @shouldUpdateContentState = false
    @shouldUpdateDecorations = false
    @shouldUpdateLinesState = false
    @shouldUpdateCursorsState = false
    @shouldUpdateOverlaysState = false
    @shouldUpdateGutterState = false
    @shouldUpdateLineNumbersState = false

  observeModel: ->
    @disposables.add @model.onDidChange =>
      @updateContentDimensions()
      @updateEndRow()
      @updateHeightState()
      @updateVerticalScrollState()
      @updateHorizontalScrollState()
      @updateScrollbarsState()
      @updateContentState()
      @updateDecorations()
      @updateLinesState()
      @updateGutterState()
      @updateLineNumbersState()
    @disposables.add @model.onDidChangeGrammar(@didChangeGrammar.bind(this))
    @disposables.add @model.onDidChangePlaceholderText(@updateContentState.bind(this))
    @disposables.add @model.onDidChangeMini =>
      @updateScrollbarDimensions()
      @updateScrollbarsState()
      @updateContentState()
      @updateDecorations()
      @updateLinesState()
      @updateGutterState()
      @updateLineNumbersState()
    @disposables.add @model.onDidChangeGutterVisible =>
      @updateGutterState()
    @disposables.add @model.onDidAddDecoration(@didAddDecoration.bind(this))
    @disposables.add @model.onDidAddCursor(@didAddCursor.bind(this))
    @disposables.add @model.onDidChangeScrollTop(@setScrollTop.bind(this))
    @disposables.add @model.onDidChangeScrollLeft(@setScrollLeft.bind(this))
    @observeDecoration(decoration) for decoration in @model.getDecorations()
    @observeCursor(cursor) for cursor in @model.getCursors()

  observeConfig: ->
    configParams = {scope: @model.getRootScopeDescriptor()}

    @scrollPastEnd = atom.config.get('editor.scrollPastEnd', configParams)
    @showLineNumbers = atom.config.get('editor.showLineNumbers', configParams)
    @showIndentGuide = atom.config.get('editor.showIndentGuide', configParams)

    if @configDisposables?
      @configDisposables?.dispose()
      @disposables.remove(@configDisposables)

    @configDisposables = new CompositeDisposable
    @disposables.add(@configDisposables)

    @configDisposables.add atom.config.onDidChange 'editor.showIndentGuide', configParams, ({newValue}) =>
      @showIndentGuide = newValue
      @updateContentState()
    @configDisposables.add atom.config.onDidChange 'editor.scrollPastEnd', configParams, ({newValue}) =>
      @scrollPastEnd = newValue
      @updateScrollHeight()
      @updateVerticalScrollState()
      @updateScrollbarsState()
    @configDisposables.add atom.config.onDidChange 'editor.showLineNumbers', configParams, ({newValue}) =>
      @showLineNumbers = newValue
      @updateGutterState()

  didChangeGrammar: ->
    @observeConfig()
    @updateContentState()
    @updateGutterState()

  buildState: ->
    @state =
      horizontalScrollbar: {}
      verticalScrollbar: {}
      hiddenInput: {}
      content:
        scrollingVertically: false
        cursorsVisible: false
        lines: {}
        highlights: {}
        overlays: {}
      gutter:
        lineNumbers: {}
    @updateState()

  updateState: ->
    @updateContentDimensions()
    @updateScrollbarDimensions()
    @updateStartRow()
    @updateEndRow()

    @updateFocusedState()
    @updateHeightState()
    @updateVerticalScrollState()
    @updateHorizontalScrollState()
    @updateScrollbarsState()
    @updateHiddenInputState()
    @updateContentState()
    @updateDecorations()
    @updateLinesState()
    @updateCursorsState()
    @updateOverlaysState()
    @updateGutterState()
    @updateLineNumbersState()

  updateFocusedState: ->
    if @isInBatchMode()
      @shouldUpdateFocusedState = true
      @emitter.emit "did-update-state"
      return

    @state.focused = @focused

  updateHeightState: ->
    if @isInBatchMode()
      @shouldUpdateHeightState = true
      @emitter.emit "did-update-state"
      return

    if @autoHeight
      @state.height = @contentHeight
    else
      @state.height = null

  updateVerticalScrollState: ->
    if @isInBatchMode()
      @shouldUpdateVerticalScrollState = true
      @emitter.emit "did-update-state"
      return

    @state.content.scrollHeight = @scrollHeight
    @state.gutter.scrollHeight = @scrollHeight
    @state.verticalScrollbar.scrollHeight = @scrollHeight

    @state.content.scrollTop = @scrollTop
    @state.gutter.scrollTop = @scrollTop
    @state.verticalScrollbar.scrollTop = @scrollTop

  updateHorizontalScrollState: ->
    if @isInBatchMode()
      @shouldUpdateHorizontalScrollState = true
      @emitter.emit "did-update-state"
      return

    @state.content.scrollWidth = @scrollWidth
    @state.horizontalScrollbar.scrollWidth = @scrollWidth

    @state.content.scrollLeft = @scrollLeft
    @state.horizontalScrollbar.scrollLeft = @scrollLeft

  updateScrollbarsState: ->
    if @isInBatchMode()
      @shouldUpdateScrollbarsState = true
      @emitter.emit "did-update-state"
      return

    @state.horizontalScrollbar.visible = @horizontalScrollbarHeight > 0
    @state.horizontalScrollbar.height = @measuredHorizontalScrollbarHeight
    @state.horizontalScrollbar.right = @verticalScrollbarWidth

    @state.verticalScrollbar.visible = @verticalScrollbarWidth > 0
    @state.verticalScrollbar.width = @measuredVerticalScrollbarWidth
    @state.verticalScrollbar.bottom = @horizontalScrollbarHeight

  updateHiddenInputState: ->
    if @isInBatchMode()
      @shouldUpdateHiddenInputState = true
      @emitter.emit "did-update-state"
      return

    return unless lastCursor = @model.getLastCursor()

    {top, left, height, width} = @pixelRectForScreenRange(lastCursor.getScreenRange())

    if @focused
      top -= @scrollTop
      left -= @scrollLeft
      @state.hiddenInput.top = Math.max(Math.min(top, @clientHeight - height), 0)
      @state.hiddenInput.left = Math.max(Math.min(left, @clientWidth - width), 0)
    else
      @state.hiddenInput.top = 0
      @state.hiddenInput.left = 0

    @state.hiddenInput.height = height
    @state.hiddenInput.width = Math.max(width, 2)

  updateContentState: ->
    if @isInBatchMode()
      @shouldUpdateContentState = true
      @emitter.emit "did-update-state"
      return

    @state.content.scrollWidth = @scrollWidth
    @state.content.scrollLeft = @scrollLeft
    @state.content.indentGuidesVisible = not @model.isMini() and @showIndentGuide
    @state.content.backgroundColor = if @model.isMini() then null else @backgroundColor
    @state.content.placeholderText = if @model.isEmpty() then @model.getPlaceholderText() else null

  updateLinesState: ->
    if @isInBatchMode()
      @shouldUpdateLinesState = true
      @emitter.emit "did-update-state"
      return

    return unless @startRow? and @endRow? and @lineHeight?

    visibleLineIds = {}
    row = @startRow
    while row < @endRow
      line = @model.tokenizedLineForScreenRow(row)
      unless line?
        throw new Error("No line exists for row #{row}. Last screen row: #{@model.getLastScreenRow()}")

      visibleLineIds[line.id] = true
      if @state.content.lines.hasOwnProperty(line.id)
        @updateLineState(row, line)
      else
        @buildLineState(row, line)
      row++

    if @mouseWheelScreenRow?
      if preservedLine = @model.tokenizedLineForScreenRow(@mouseWheelScreenRow)
        visibleLineIds[preservedLine.id] = true

    for id, line of @state.content.lines
      unless visibleLineIds.hasOwnProperty(id)
        delete @state.content.lines[id]

  updateLineState: (row, line) ->
    lineState = @state.content.lines[line.id]
    lineState.screenRow = row
    lineState.top = row * @lineHeight
    lineState.decorationClasses = @lineDecorationClassesForRow(row)

  buildLineState: (row, line) ->
    @state.content.lines[line.id] =
      screenRow: row
      text: line.text
      tokens: line.tokens
      isOnlyWhitespace: line.isOnlyWhitespace()
      endOfLineInvisibles: line.endOfLineInvisibles
      indentLevel: line.indentLevel
      tabLength: line.tabLength
      fold: line.fold
      top: row * @lineHeight
      decorationClasses: @lineDecorationClassesForRow(row)

  updateCursorsState: ->
    if @isInBatchMode()
      @shouldUpdateCursorsState = true
      @emitter.emit "did-update-state"
      return

    @state.content.cursors = {}

    @updateCursorState(cursor) for cursor in @model.cursors # using property directly to avoid allocation


  updateCursorState: (cursor, destroyOnly = false) ->
    if @isInBatchMode()
      @shouldUpdateCursorsState = true
      @emitter.emit "did-update-state"
      return

    delete @state.content.cursors[cursor.id]

    return if destroyOnly
    return unless @startRow? and @endRow? and @hasPixelRectRequirements() and @baseCharacterWidth?
    return unless cursor.isVisible() and @startRow <= cursor.getScreenRow() < @endRow

    pixelRect = @pixelRectForScreenRange(cursor.getScreenRange())
    pixelRect.width = @baseCharacterWidth if pixelRect.width is 0
    @state.content.cursors[cursor.id] = pixelRect

  updateOverlaysState: ->
    if @isInBatchMode()
      @shouldUpdateOverlaysState = true
      @emitter.emit "did-update-state"
      return

    return unless @hasPixelRectRequirements()

    visibleDecorationIds = {}

    for decoration in @model.getOverlayDecorations()
      continue unless decoration.getMarker().isValid()

      {item, position} = decoration.getProperties()
      if position is 'tail'
        screenPosition = decoration.getMarker().getTailScreenPosition()
      else
        screenPosition = decoration.getMarker().getHeadScreenPosition()

      @state.content.overlays[decoration.id] ?= {item}
      @state.content.overlays[decoration.id].pixelPosition = @pixelPositionForScreenPosition(screenPosition)
      visibleDecorationIds[decoration.id] = true

    for id of @state.content.overlays
      delete @state.content.overlays[id] unless visibleDecorationIds[id]

  updateGutterState: ->
    if @isInBatchMode()
      @shouldUpdateGutterState = true
      @emitter.emit "did-update-state"
      return

    @state.gutter.visible = not @model.isMini() and (@model.isGutterVisible() ? true) and @showLineNumbers
    @state.gutter.maxLineNumberDigits = @model.getLineCount().toString().length
    @state.gutter.backgroundColor = if @gutterBackgroundColor isnt "rgba(0, 0, 0, 0)"
      @gutterBackgroundColor
    else
      @backgroundColor

  updateLineNumbersState: ->
    if @isInBatchMode()
      @shouldUpdateLineNumbersState = true
      @emitter.emit "did-update-state"
      return

    return unless @startRow? and @endRow? and @lineHeight?

    visibleLineNumberIds = {}

    if @startRow > 0
      rowBeforeStartRow = @startRow - 1
      lastBufferRow = @model.bufferRowForScreenRow(rowBeforeStartRow)
      wrapCount = rowBeforeStartRow - @model.screenRowForBufferRow(lastBufferRow)
    else
      lastBufferRow = null
      wrapCount = 0

    if @endRow > @startRow
      for bufferRow, i in @model.bufferRowsForScreenRows(@startRow, @endRow - 1)
        if bufferRow is lastBufferRow
          wrapCount++
          id = bufferRow + '-' + wrapCount
          softWrapped = true
        else
          id = bufferRow
          wrapCount = 0
          lastBufferRow = bufferRow
          softWrapped = false

        screenRow = @startRow + i
        top = screenRow * @lineHeight
        decorationClasses = @lineNumberDecorationClassesForRow(screenRow)
        foldable = @model.isFoldableAtScreenRow(screenRow)

        @state.gutter.lineNumbers[id] = {screenRow, bufferRow, softWrapped, top, decorationClasses, foldable}
        visibleLineNumberIds[id] = true

    if @mouseWheelScreenRow?
      bufferRow = @model.bufferRowForScreenRow(@mouseWheelScreenRow)
      wrapCount = @mouseWheelScreenRow - @model.screenRowForBufferRow(bufferRow)
      id = bufferRow
      id += '-' + wrapCount if wrapCount > 0
      visibleLineNumberIds[id] = true

    for id of @state.gutter.lineNumbers
      delete @state.gutter.lineNumbers[id] unless visibleLineNumberIds[id]

  updateStartRow: ->
    if @isInBatchMode()
      @shouldUpdateStartRow = true
      @emitter.emit "did-update-state"
      return

    return unless @scrollTop? and @lineHeight?

    startRow = Math.floor(@scrollTop / @lineHeight) - @lineOverdrawMargin
    @startRow = Math.max(0, startRow)

  updateEndRow: ->
    if @isInBatchMode()
      @shouldUpdateEndRow = true
      @emitter.emit "did-update-state"
      return

    return unless @scrollTop? and @lineHeight? and @height?

    startRow = Math.max(0, Math.floor(@scrollTop / @lineHeight))
    visibleLinesCount = Math.ceil(@height / @lineHeight) + 1
    endRow = startRow + visibleLinesCount + @lineOverdrawMargin
    @endRow = Math.min(@model.getScreenLineCount(), endRow)

  updateScrollWidth: ->
    return unless @contentWidth? and @clientWidth?

    scrollWidth = Math.max(@contentWidth, @clientWidth)
    unless @scrollWidth is scrollWidth
      @scrollWidth = scrollWidth
      @updateScrollLeft()

  updateScrollHeight: ->
    return unless @contentHeight? and @clientHeight?

    contentHeight = @contentHeight
    if @scrollPastEnd
      extraScrollHeight = @clientHeight - (@lineHeight * 3)
      contentHeight += extraScrollHeight if extraScrollHeight > 0
    scrollHeight = Math.max(contentHeight, @height)

    unless @scrollHeight is scrollHeight
      @scrollHeight = scrollHeight
      @updateScrollTop()

  updateContentDimensions: ->
    if @isInBatchMode()
      @shouldUpdateContentDimensions = true
      @emitter.emit "did-update-state"
      return

    if @lineHeight?
      oldContentHeight = @contentHeight
      @contentHeight = @lineHeight * @model.getScreenLineCount()

    if @baseCharacterWidth?
      oldContentWidth = @contentWidth
      @contentWidth = @pixelPositionForScreenPosition([@model.getLongestScreenRow(), Infinity]).left
      @contentWidth += 1 unless @model.isSoftWrapped() # account for cursor width

    if @contentHeight isnt oldContentHeight
      @updateHeight()
      @updateScrollbarDimensions()
      @updateScrollHeight()

    if @contentWidth isnt oldContentWidth
      @updateScrollbarDimensions()
      @updateScrollWidth()

  updateClientHeight: ->
    return unless @height? and @horizontalScrollbarHeight?

    clientHeight = @height - @horizontalScrollbarHeight
    unless @clientHeight is clientHeight
      @clientHeight = clientHeight
      @updateScrollHeight()
      @updateScrollTop()

  updateClientWidth: ->
    return unless @contentFrameWidth? and @verticalScrollbarWidth?

    clientWidth = @contentFrameWidth - @verticalScrollbarWidth
    unless @clientWidth is clientWidth
      @clientWidth = clientWidth
      @updateScrollWidth()
      @updateScrollLeft()

  updateScrollTop: ->
    scrollTop = @constrainScrollTop(@scrollTop)
    unless @scrollTop is scrollTop
      @scrollTop = scrollTop
      @updateStartRow()
      @updateEndRow()

  constrainScrollTop: (scrollTop) ->
    return scrollTop unless scrollTop? and @scrollHeight? and @clientHeight?
    Math.max(0, Math.min(scrollTop, @scrollHeight - @clientHeight))

  updateScrollLeft: ->
    @scrollLeft = @constrainScrollLeft(@scrollLeft)

  constrainScrollLeft: (scrollLeft) ->
    return scrollLeft unless scrollLeft? and @scrollWidth? and @clientWidth?
    Math.max(0, Math.min(scrollLeft, @scrollWidth - @clientWidth))

  updateScrollbarDimensions: ->
    if @isInBatchMode()
      @shouldUpdateScrollbarDimensions = true
      @emitter.emit "did-update-state"
      return

    return unless @contentFrameWidth? and @height?
    return unless @measuredVerticalScrollbarWidth? and @measuredHorizontalScrollbarHeight?
    return unless @contentWidth? and @contentHeight?

    clientWidthWithoutVerticalScrollbar = @contentFrameWidth
    clientWidthWithVerticalScrollbar = clientWidthWithoutVerticalScrollbar - @measuredVerticalScrollbarWidth
    clientHeightWithoutHorizontalScrollbar = @height
    clientHeightWithHorizontalScrollbar = clientHeightWithoutHorizontalScrollbar - @measuredHorizontalScrollbarHeight

    horizontalScrollbarVisible =
      not @model.isMini() and
        (@contentWidth > clientWidthWithoutVerticalScrollbar or
         @contentWidth > clientWidthWithVerticalScrollbar and @contentHeight > clientHeightWithoutHorizontalScrollbar)

    verticalScrollbarVisible =
      not @model.isMini() and
        (@contentHeight > clientHeightWithoutHorizontalScrollbar or
         @contentHeight > clientHeightWithHorizontalScrollbar and @contentWidth > clientWidthWithoutVerticalScrollbar)

    horizontalScrollbarHeight =
      if horizontalScrollbarVisible
        @measuredHorizontalScrollbarHeight
      else
        0

    verticalScrollbarWidth =
      if verticalScrollbarVisible
        @measuredVerticalScrollbarWidth
      else
        0

    unless @horizontalScrollbarHeight is horizontalScrollbarHeight
      @horizontalScrollbarHeight = horizontalScrollbarHeight
      @updateClientHeight()

    unless @verticalScrollbarWidth is verticalScrollbarWidth
      @verticalScrollbarWidth = verticalScrollbarWidth
      @updateClientWidth()

  lineDecorationClassesForRow: (row) ->
    return null if @model.isMini()

    decorationClasses = null
    for id, decoration of @lineDecorationsByScreenRow[row]
      decorationClasses ?= []
      decorationClasses.push(decoration.getProperties().class)
    decorationClasses

  lineNumberDecorationClassesForRow: (row) ->
    return null if @model.isMini()

    decorationClasses = null
    for id, decoration of @lineNumberDecorationsByScreenRow[row]
      decorationClasses ?= []
      decorationClasses.push(decoration.getProperties().class)
    decorationClasses

  getCursorBlinkPeriod: -> @cursorBlinkPeriod

  getCursorBlinkResumeDelay: -> @cursorBlinkResumeDelay

  setFocused: (focused) ->
    unless @focused is focused
      @focused = focused
      if @focused
        @startBlinkingCursors()
      else
        @stopBlinkingCursors(false)
      @updateFocusedState()
      @updateHiddenInputState()

  setScrollTop: (scrollTop) ->
    scrollTop = @constrainScrollTop(scrollTop)

    unless @scrollTop is scrollTop or Number.isNaN(scrollTop)
      @scrollTop = scrollTop
      @model.setScrollTop(scrollTop)
      @updateStartRow()
      @updateEndRow()
      @didStartScrolling()
      @updateVerticalScrollState()
      @updateHiddenInputState()
      @updateDecorations()
      @updateLinesState()
      @updateCursorsState()
      @updateLineNumbersState()

  didStartScrolling: ->
    if @stoppedScrollingTimeoutId?
      clearTimeout(@stoppedScrollingTimeoutId)
      @stoppedScrollingTimeoutId = null
    @stoppedScrollingTimeoutId = setTimeout(@didStopScrolling.bind(this), @stoppedScrollingDelay)
    @state.content.scrollingVertically = true
    @emitter.emit 'did-update-state'

  didStopScrolling: ->
    @state.content.scrollingVertically = false
    if @mouseWheelScreenRow?
      @mouseWheelScreenRow = null
      @updateLinesState()
      @updateLineNumbersState()
    else
      @emitter.emit 'did-update-state'

  setScrollLeft: (scrollLeft) ->
    scrollLeft = @constrainScrollLeft(scrollLeft)
    unless @scrollLeft is scrollLeft or Number.isNaN(scrollLeft)
      oldScrollLeft = @scrollLeft
      @scrollLeft = scrollLeft
      @model.setScrollLeft(scrollLeft)
      @updateHorizontalScrollState()
      @updateHiddenInputState()
      @updateCursorsState() unless oldScrollLeft?

  setHorizontalScrollbarHeight: (horizontalScrollbarHeight) ->
    unless @measuredHorizontalScrollbarHeight is horizontalScrollbarHeight
      oldHorizontalScrollbarHeight = @measuredHorizontalScrollbarHeight
      @measuredHorizontalScrollbarHeight = horizontalScrollbarHeight
      @model.setHorizontalScrollbarHeight(horizontalScrollbarHeight)
      @updateScrollbarDimensions()
      @updateScrollbarsState()
      @updateVerticalScrollState()
      @updateHorizontalScrollState()
      @updateCursorsState() unless oldHorizontalScrollbarHeight?

  setVerticalScrollbarWidth: (verticalScrollbarWidth) ->
    unless @measuredVerticalScrollbarWidth is verticalScrollbarWidth
      oldVerticalScrollbarWidth = @measuredVerticalScrollbarWidth
      @measuredVerticalScrollbarWidth = verticalScrollbarWidth
      @model.setVerticalScrollbarWidth(verticalScrollbarWidth)
      @updateScrollbarDimensions()
      @updateScrollbarsState()
      @updateVerticalScrollState()
      @updateHorizontalScrollState()
      @updateCursorsState() unless oldVerticalScrollbarWidth?

  setAutoHeight: (autoHeight) ->
    unless @autoHeight is autoHeight
      @autoHeight = autoHeight
      @updateHeightState()

  setExplicitHeight: (explicitHeight) ->
    unless @explicitHeight is explicitHeight
      @explicitHeight = explicitHeight
      @model.setHeight(explicitHeight)
      @updateHeight()
      @updateVerticalScrollState()
      @updateScrollbarsState()
      @updateDecorations()
      @updateLinesState()
      @updateCursorsState()
      @updateLineNumbersState()

  updateHeight: ->
    height = @explicitHeight ? @contentHeight
    unless @height is height
      @height = height
      @updateScrollbarDimensions()
      @updateClientHeight()
      @updateScrollHeight()
      @updateEndRow()

  setContentFrameWidth: (contentFrameWidth) ->
    unless @contentFrameWidth is contentFrameWidth
      oldContentFrameWidth = @contentFrameWidth
      @contentFrameWidth = contentFrameWidth
      @model.setWidth(contentFrameWidth)
      @updateScrollbarDimensions()
      @updateClientWidth()
      @updateVerticalScrollState()
      @updateHorizontalScrollState()
      @updateScrollbarsState()
      @updateContentState()
      @updateDecorations()
      @updateLinesState()
      @updateCursorsState() unless oldContentFrameWidth?

  setBackgroundColor: (backgroundColor) ->
    unless @backgroundColor is backgroundColor
      @backgroundColor = backgroundColor
      @updateContentState()
      @updateGutterState()

  setGutterBackgroundColor: (gutterBackgroundColor) ->
    unless @gutterBackgroundColor is gutterBackgroundColor
      @gutterBackgroundColor = gutterBackgroundColor
      @updateGutterState()

  setLineHeight: (lineHeight) ->
    unless @lineHeight is lineHeight
      @lineHeight = lineHeight
      @model.setLineHeightInPixels(lineHeight)
      @updateContentDimensions()
      @updateScrollHeight()
      @updateHeight()
      @updateStartRow()
      @updateEndRow()
      @updateHeightState()
      @updateHorizontalScrollState()
      @updateVerticalScrollState()
      @updateScrollbarsState()
      @updateHiddenInputState()
      @updateDecorations()
      @updateLinesState()
      @updateCursorsState()
      @updateLineNumbersState()
      @updateOverlaysState()

  setMouseWheelScreenRow: (mouseWheelScreenRow) ->
    unless @mouseWheelScreenRow is mouseWheelScreenRow
      @mouseWheelScreenRow = mouseWheelScreenRow
      @didStartScrolling()

  setBaseCharacterWidth: (baseCharacterWidth) ->
    unless @baseCharacterWidth is baseCharacterWidth
      @baseCharacterWidth = baseCharacterWidth
      @model.setDefaultCharWidth(baseCharacterWidth)
      @characterWidthsChanged()

  getScopedCharacterWidth: (scopeNames, char) ->
    @getScopedCharacterWidths(scopeNames)[char]

  getScopedCharacterWidths: (scopeNames) ->
    scope = @characterWidthsByScope
    for scopeName in scopeNames
      scope[scopeName] ?= {}
      scope = scope[scopeName]
    scope.characterWidths ?= {}
    scope.characterWidths

  batchCharacterMeasurement: (fn) ->
    oldChangeCount = @scopedCharacterWidthsChangeCount
    @batchingCharacterMeasurement = true
    @model.batchCharacterMeasurement(fn)
    @batchingCharacterMeasurement = false
    @characterWidthsChanged() if oldChangeCount isnt @scopedCharacterWidthsChangeCount

  setScopedCharacterWidth: (scopeNames, character, width) ->
    @getScopedCharacterWidths(scopeNames)[character] = width
    @model.setScopedCharWidth(scopeNames, character, width)
    @scopedCharacterWidthsChangeCount++
    @characterWidthsChanged() unless @batchingCharacterMeasurement

  characterWidthsChanged: ->
    @updateContentDimensions()

    @updateHorizontalScrollState()
    @updateVerticalScrollState()
    @updateScrollbarsState()
    @updateHiddenInputState()
    @updateContentState()
    @updateDecorations()
    @updateLinesState()
    @updateCursorsState()
    @updateOverlaysState()

  clearScopedCharacterWidths: ->
    @characterWidthsByScope = {}
    @model.clearScopedCharWidths()

  hasPixelPositionRequirements: ->
    @lineHeight? and @baseCharacterWidth?

  pixelPositionForScreenPosition: (screenPosition, clip=true) ->
    screenPosition = Point.fromObject(screenPosition)
    screenPosition = @model.clipScreenPosition(screenPosition) if clip

    targetRow = screenPosition.row
    targetColumn = screenPosition.column
    baseCharacterWidth = @baseCharacterWidth

    top = targetRow * @lineHeight
    left = 0
    column = 0
    for token in @model.tokenizedLineForScreenRow(targetRow).tokens
      characterWidths = @getScopedCharacterWidths(token.scopes)

      valueIndex = 0
      while valueIndex < token.value.length
        if token.hasPairedCharacter
          char = token.value.substr(valueIndex, 2)
          charLength = 2
          valueIndex += 2
        else
          char = token.value[valueIndex]
          charLength = 1
          valueIndex++

        return {top, left} if column is targetColumn

        left += characterWidths[char] ? baseCharacterWidth unless char is '\0'
        column += charLength
    {top, left}

  hasPixelRectRequirements: ->
    @hasPixelPositionRequirements() and @scrollWidth?

  pixelRectForScreenRange: (screenRange) ->
    if screenRange.end.row > screenRange.start.row
      top = @pixelPositionForScreenPosition(screenRange.start).top
      left = 0
      height = (screenRange.end.row - screenRange.start.row + 1) * @lineHeight
      width = @scrollWidth
    else
      {top, left} = @pixelPositionForScreenPosition(screenRange.start, false)
      height = @lineHeight
      width = @pixelPositionForScreenPosition(screenRange.end, false).left - left

    {top, left, width, height}

  observeDecoration: (decoration) ->
    decorationDisposables = new CompositeDisposable
    decorationDisposables.add decoration.getMarker().onDidChange(@decorationMarkerDidChange.bind(this, decoration))
    if decoration.isType('highlight')
      decorationDisposables.add decoration.onDidChangeProperties(@updateHighlightState.bind(this, decoration))
      decorationDisposables.add decoration.onDidFlash(@highlightDidFlash.bind(this, decoration))
    decorationDisposables.add decoration.onDidDestroy =>
      @disposables.remove(decorationDisposables)
      decorationDisposables.dispose()
      @didDestroyDecoration(decoration)
    @disposables.add(decorationDisposables)

  decorationMarkerDidChange: (decoration, change) ->
    if decoration.isType('line') or decoration.isType('line-number')
      return if change.textChanged

      intersectsVisibleRowRange = false
      oldRange = new Range(change.oldTailScreenPosition, change.oldHeadScreenPosition)
      newRange = new Range(change.newTailScreenPosition, change.newHeadScreenPosition)

      if oldRange.intersectsRowRange(@startRow, @endRow - 1)
        @removeFromLineDecorationCaches(decoration, oldRange)
        intersectsVisibleRowRange = true

      if newRange.intersectsRowRange(@startRow, @endRow - 1)
        @addToLineDecorationCaches(decoration, newRange)
        intersectsVisibleRowRange = true

      if intersectsVisibleRowRange
        @updateLinesState() if decoration.isType('line')
        @updateLineNumbersState() if decoration.isType('line-number')

    if decoration.isType('highlight')
      return if change.textChanged

      @updateHighlightState(decoration)

    if decoration.isType('overlay')
      @updateOverlaysState()

  didDestroyDecoration: (decoration) ->
    if decoration.isType('line') or decoration.isType('line-number')
      @removeFromLineDecorationCaches(decoration, decoration.getMarker().getScreenRange())
      @updateLinesState() if decoration.isType('line')
      @updateLineNumbersState() if decoration.isType('line-number')
    if decoration.isType('highlight')
      @updateHighlightState(decoration)
    if decoration.isType('overlay')
      @updateOverlaysState()

  highlightDidFlash: (decoration) ->
    flash = decoration.consumeNextFlash()
    if decorationState = @state.content.highlights[decoration.id]
      decorationState.flashCount++
      decorationState.flashClass = flash.class
      decorationState.flashDuration = flash.duration
      @emitter.emit "did-update-state"

  didAddDecoration: (decoration) ->
    @observeDecoration(decoration)

    if decoration.isType('line') or decoration.isType('line-number')
      @addToLineDecorationCaches(decoration, decoration.getMarker().getScreenRange())
      @updateLinesState() if decoration.isType('line')
      @updateLineNumbersState() if decoration.isType('line-number')
    else if decoration.isType('highlight')
      @updateHighlightState(decoration)
    else if decoration.isType('overlay')
      @updateOverlaysState()

  updateDecorations: ->
    if @isInBatchMode()
      @shouldUpdateDecorations = true
      @emitter.emit "did-update-state"
      return

    @lineDecorationsByScreenRow = {}
    @lineNumberDecorationsByScreenRow = {}
    @highlightDecorationsById = {}

    visibleHighlights = {}
    return unless 0 <= @startRow <= @endRow <= Infinity

    for markerId, decorations of @model.decorationsForScreenRowRange(@startRow, @endRow - 1)
      range = @model.getMarker(markerId).getScreenRange()
      for decoration in decorations
        if decoration.isType('line') or decoration.isType('line-number')
          @addToLineDecorationCaches(decoration, range)
        else if decoration.isType('highlight')
          visibleHighlights[decoration.id] = @updateHighlightState(decoration)

    for id of @state.content.highlights
      unless visibleHighlights[id]
        delete @state.content.highlights[id]

  removeFromLineDecorationCaches: (decoration, range) ->
    for row in [range.start.row..range.end.row] by 1
      delete @lineDecorationsByScreenRow[row]?[decoration.id]
      delete @lineNumberDecorationsByScreenRow[row]?[decoration.id]

  addToLineDecorationCaches: (decoration, range) ->
    marker = decoration.getMarker()
    properties = decoration.getProperties()

    return unless marker.isValid()

    if range.isEmpty()
      return if properties.onlyNonEmpty
    else
      return if properties.onlyEmpty
      omitLastRow = range.end.column is 0

    for row in [range.start.row..range.end.row] by 1
      continue if properties.onlyHead and row isnt marker.getHeadScreenPosition().row
      continue if omitLastRow and row is range.end.row

      if decoration.isType('line')
        @lineDecorationsByScreenRow[row] ?= {}
        @lineDecorationsByScreenRow[row][decoration.id] = decoration

      if decoration.isType('line-number')
        @lineNumberDecorationsByScreenRow[row] ?= {}
        @lineNumberDecorationsByScreenRow[row][decoration.id] = decoration

  updateHighlightState: (decoration) ->
    return unless @startRow? and @endRow? and @lineHeight? and @hasPixelPositionRequirements()

    properties = decoration.getProperties()
    marker = decoration.getMarker()
    range = marker.getScreenRange()

    if decoration.isDestroyed() or not marker.isValid() or range.isEmpty() or not range.intersectsRowRange(@startRow, @endRow - 1)
      delete @state.content.highlights[decoration.id]
      @emitter.emit 'did-update-state'
      return

    if range.start.row < @startRow
      range.start.row = @startRow
      range.start.column = 0
    if range.end.row >= @endRow
      range.end.row = @endRow
      range.end.column = 0

    if range.isEmpty()
      delete @state.content.highlights[decoration.id]
      @emitter.emit 'did-update-state'
      return

    highlightState = @state.content.highlights[decoration.id] ?= {
      flashCount: 0
      flashDuration: null
      flashClass: null
    }
    highlightState.class = properties.class
    highlightState.deprecatedRegionClass = properties.deprecatedRegionClass
    highlightState.regions = @buildHighlightRegions(range)

    @emitter.emit 'did-update-state'
    true

  buildHighlightRegions: (screenRange) ->
    lineHeightInPixels = @lineHeight
    startPixelPosition = @pixelPositionForScreenPosition(screenRange.start, true)
    endPixelPosition = @pixelPositionForScreenPosition(screenRange.end, true)
    spannedRows = screenRange.end.row - screenRange.start.row + 1

    if spannedRows is 1
      [
        top: startPixelPosition.top
        height: lineHeightInPixels
        left: startPixelPosition.left
        width: endPixelPosition.left - startPixelPosition.left
      ]
    else
      regions = []

      # First row, extending from selection start to the right side of screen
      regions.push(
        top: startPixelPosition.top
        left: startPixelPosition.left
        height: lineHeightInPixels
        right: 0
      )

      # Middle rows, extending from left side to right side of screen
      if spannedRows > 2
        regions.push(
          top: startPixelPosition.top + lineHeightInPixels
          height: endPixelPosition.top - startPixelPosition.top - lineHeightInPixels
          left: 0
          right: 0
        )

      # Last row, extending from left side of screen to selection end
      if screenRange.end.column > 0
        regions.push(
          top: endPixelPosition.top
          height: lineHeightInPixels
          left: 0
          width: endPixelPosition.left
        )

      regions

  observeCursor: (cursor) ->
    didChangePositionDisposable = cursor.onDidChangePosition =>
      @updateHiddenInputState() if cursor.isLastCursor()
      @pauseCursorBlinking()
      @updateCursorState(cursor)

    didChangeVisibilityDisposable = cursor.onDidChangeVisibility =>
      @updateCursorState(cursor)

    didDestroyDisposable = cursor.onDidDestroy =>
      @disposables.remove(didChangePositionDisposable)
      @disposables.remove(didChangeVisibilityDisposable)
      @disposables.remove(didDestroyDisposable)
      @updateHiddenInputState()
      @updateCursorState(cursor, true)

    @disposables.add(didChangePositionDisposable)
    @disposables.add(didChangeVisibilityDisposable)
    @disposables.add(didDestroyDisposable)

  didAddCursor: (cursor) ->
    @observeCursor(cursor)
    @updateHiddenInputState()
    @pauseCursorBlinking()
    @updateCursorState(cursor)

  startBlinkingCursors: ->
    unless @toggleCursorBlinkHandle
      @state.content.cursorsVisible = true
      @toggleCursorBlinkHandle = setInterval(@toggleCursorBlink.bind(this), @getCursorBlinkPeriod() / 2)

  stopBlinkingCursors: (visible) ->
    if @toggleCursorBlinkHandle
      @state.content.cursorsVisible = visible
      clearInterval(@toggleCursorBlinkHandle)
      @toggleCursorBlinkHandle = null

  toggleCursorBlink: ->
    @state.content.cursorsVisible = not @state.content.cursorsVisible
    @emitter.emit 'did-update-state'

  pauseCursorBlinking: ->
    @stopBlinkingCursors(true)
    @startBlinkingCursorsAfterDelay ?= _.debounce(@startBlinkingCursors, @getCursorBlinkResumeDelay())
    @startBlinkingCursorsAfterDelay()
    @emitter.emit 'did-update-state'<|MERGE_RESOLUTION|>--- conflicted
+++ resolved
@@ -25,12 +25,8 @@
     @observeModel()
     @observeConfig()
     @buildState()
-<<<<<<< HEAD
-    @startBlinkingCursors()
+    @startBlinkingCursors() if @focused
     @enterBatchMode()
-=======
-    @startBlinkingCursors() if @focused
->>>>>>> f15c0299
 
   destroy: ->
     @disposables.dispose()
