# Like sands through the hourglass, so are the days of our lives.
module.exports = ({blobStore}) ->
  path = require 'path'
  require './window'
  {getWindowLoadSettings} = require './window-load-settings-helpers'

  {resourcePath, isSpec, devMode} = getWindowLoadSettings()

  # Add application-specific exports to module search path.
  exportsPath = path.join(resourcePath, 'exports')
  require('module').globalPaths.push(exportsPath)
  process.env.NODE_PATH = exportsPath

  # Make React faster
  process.env.NODE_ENV ?= 'production' unless devMode

  AtomEnvironment = require './atom-environment'
  ApplicationDelegate = require './application-delegate'
  window.atom = new AtomEnvironment({
    window, document, blobStore,
    applicationDelegate: new ApplicationDelegate,
    configDirPath: process.env.ATOM_HOME
    enablePersistence: true
  })

  atom.displayWindow()
  atom.loadStateSync()
  atom.startEditorWindow()

<<<<<<< HEAD
  # Workaround for focus getting cleared upon window creation
  windowFocused = ->
    window.removeEventListener('focus', windowFocused)
    setTimeout (-> document.querySelector('atom-workspace').focus()), 0
  window.addEventListener('focus', windowFocused)
=======
atom.displayWindow()
atom.startEditorWindow()

# Workaround for focus getting cleared upon window creation
windowFocused = ->
  window.removeEventListener('focus', windowFocused)
  setTimeout (-> document.querySelector('atom-workspace').focus()), 0
window.addEventListener('focus', windowFocused)
>>>>>>> b0fda338
<|MERGE_RESOLUTION|>--- conflicted
+++ resolved
@@ -24,22 +24,10 @@
   })
 
   atom.displayWindow()
-  atom.loadStateSync()
   atom.startEditorWindow()
 
-<<<<<<< HEAD
   # Workaround for focus getting cleared upon window creation
   windowFocused = ->
     window.removeEventListener('focus', windowFocused)
     setTimeout (-> document.querySelector('atom-workspace').focus()), 0
-  window.addEventListener('focus', windowFocused)
-=======
-atom.displayWindow()
-atom.startEditorWindow()
-
-# Workaround for focus getting cleared upon window creation
-windowFocused = ->
-  window.removeEventListener('focus', windowFocused)
-  setTimeout (-> document.querySelector('atom-workspace').focus()), 0
-window.addEventListener('focus', windowFocused)
->>>>>>> b0fda338
+  window.addEventListener('focus', windowFocused)