{
  "name": "atom",
  "productName": "Atom",
  "version": "0.133.0",
  "description": "A hackable text editor for the 21st Century.",
  "main": "./src/browser/main.js",
  "repository": {
    "type": "git",
    "url": "https://github.com/atom/atom.git"
  },
  "bugs": {
    "url": "https://github.com/atom/atom/issues"
  },
  "licenses": [
    {
      "type": "MIT",
      "url": "http://github.com/atom/atom/raw/master/LICENSE.md"
    }
  ],
  "atomShellVersion": "0.16.2",
  "dependencies": {
    "async": "0.2.6",
    "atom-keymap": "^2.1.3",
    "bootstrap": "git+https://github.com/atom/bootstrap.git#6af81906189f1747fd6c93479e3d998ebe041372",
    "clear-cut": "0.4.0",
    "coffee-script": "1.7.0",
    "coffeestack": "0.7.0",
    "delegato": "^1",
    "emissary": "^1.3.1",
    "event-kit": "0.7.2",
    "first-mate": "^2.1.2",
    "fs-plus": "^2.2.6",
    "fstream": "0.1.24",
    "fuzzaldrin": "^2.1",
    "git-utils": "^2.1.4",
    "grim": "0.12.0",
    "guid": "0.0.10",
    "jasmine-tagged": "^1.1.2",
    "less-cache": "0.15.0",
    "mixto": "^1",
    "mkdirp": "0.3.5",
    "nslog": "^1.0.1",
    "oniguruma": "^3.0.4",
    "optimist": "0.4.0",
    "pathwatcher": "^2.1.3",
    "property-accessors": "^1",
    "q": "^1.0.1",
    "random-words": "0.0.1",
    "react-atom-fork": "^0.11.1",
    "reactionary-atom-fork": "^1.0.0",
    "runas": "1.0.1",
    "scandal": "1.0.2",
    "scoped-property-store": "^0.9.0",
    "scrollbar-style": "^1.0.2",
    "season": "^1.0.2",
    "semver": "1.1.4",
    "serializable": "^1",
    "space-pen": "3.6.1",
    "temp": "0.7.0",
    "text-buffer": "^3.2.6",
    "theorist": "^1.0.2",
    "underscore-plus": "^1.5.1",
    "vm-compatibility-layer": "0.1.0"
  },
  "packageDependencies": {
    "atom-dark-syntax": "0.19.0",
    "atom-dark-ui": "0.35.0",
    "atom-light-syntax": "0.20.0",
    "atom-light-ui": "0.30.0",
    "base16-tomorrow-dark-theme": "0.21.0",
    "base16-tomorrow-light-theme": "0.4.0",
    "solarized-dark-syntax": "0.22.0",
    "solarized-light-syntax": "0.12.0",
    "archive-view": "0.37.0",
    "autocomplete": "0.32.0",
    "autoflow": "0.18.0",
    "autosave": "0.18.0",
    "background-tips": "0.17.0",
    "bookmarks": "0.28.0",
<<<<<<< HEAD
    "bracket-matcher": "0.60.0",
    "command-palette": "0.27.0",
=======
    "bracket-matcher": "0.61.0",
    "command-palette": "0.26.0",
>>>>>>> 60d34576
    "deprecation-cop": "0.10.0",
    "dev-live-reload": "0.34.0",
    "exception-reporting": "0.20.0",
    "feedback": "0.33.0",
    "find-and-replace": "0.138.0",
    "fuzzy-finder": "0.58.0",
    "git-diff": "0.39.0",
    "go-to-line": "0.25.0",
    "grammar-selector": "0.34.0",
    "image-view": "0.36.0",
    "incompatible-packages": "0.9.0",
    "keybinding-resolver": "0.20.0",
    "link": "0.25.0",
    "markdown-preview": "0.103.0",
    "metrics": "0.36.0",
    "open-on-github": "0.30.0",
    "package-generator": "0.31.0",
    "release-notes": "0.36.0",
    "settings-view": "0.147.0",
    "snippets": "0.53.0",
    "spell-check": "0.42.0",
    "status-bar": "0.46.0",
    "styleguide": "0.30.0",
    "symbols-view": "0.66.0",
    "tabs": "0.53.0",
    "timecop": "0.22.0",
    "tree-view": "0.127.0",
    "update-package-dependencies": "0.6.0",
    "welcome": "0.18.0",
    "whitespace": "0.25.0",
    "wrap-guide": "0.22.0",
    "language-c": "0.28.0",
    "language-coffee-script": "0.34.0",
    "language-css": "0.17.0",
    "language-gfm": "0.50.0",
    "language-git": "0.9.0",
    "language-go": "0.17.0",
    "language-html": "0.26.0",
    "language-hyperlink": "0.12.0",
    "language-java": "0.11.0",
    "language-javascript": "0.40.0",
    "language-json": "0.8.0",
    "language-less": "0.15.0",
    "language-make": "0.12.0",
    "language-mustache": "0.10.0",
    "language-objective-c": "0.11.0",
    "language-perl": "0.9.0",
    "language-php": "0.16.0",
    "language-property-list": "0.7.0",
    "language-python": "0.19.0",
    "language-ruby": "0.38.0",
    "language-ruby-on-rails": "0.18.0",
    "language-sass": "0.22.0",
    "language-shellscript": "0.8.0",
    "language-source": "0.8.0",
    "language-sql": "0.11.0",
    "language-text": "0.6.0",
    "language-todo": "0.12.0",
    "language-toml": "0.12.0",
    "language-xml": "0.21.0",
    "language-yaml": "0.17.0"
  },
  "private": true,
  "scripts": {
    "preinstall": "node -e 'process.exit(0)'",
    "test": "node script/test"
  }
}<|MERGE_RESOLUTION|>--- conflicted
+++ resolved
@@ -77,13 +77,8 @@
     "autosave": "0.18.0",
     "background-tips": "0.17.0",
     "bookmarks": "0.28.0",
-<<<<<<< HEAD
-    "bracket-matcher": "0.60.0",
+    "bracket-matcher": "0.61.0",
     "command-palette": "0.27.0",
-=======
-    "bracket-matcher": "0.61.0",
-    "command-palette": "0.26.0",
->>>>>>> 60d34576
     "deprecation-cop": "0.10.0",
     "dev-live-reload": "0.34.0",
     "exception-reporting": "0.20.0",
