{
  "name": "atom",
  "productName": "Atom",
  "version": "0.45.0",
  "main": "./src/browser/main.js",
  "repository": {
    "type": "git",
    "url": "https://github.com/atom/atom.git"
  },
  "bugs": {
    "url": "https://github.com/atom/atom/issues"
  },
  "licenses": [
    {
      "type": "Apache",
      "url": "http://github.com/atom/atom/raw/master/LICENSE.md"
    }
  ],
  "atomShellVersion": "0.7.6",
  "dependencies": {
    "async": "0.2.6",
    "bootstrap": "git://github.com/benogle/bootstrap.git",
    "clear-cut": "0.2.0",
    "coffee-script": "1.6.3",
    "coffeestack": "0.6.0",
    "diff": "git://github.com/benogle/jsdiff.git",
    "emissary": "0.19.0",
    "first-mate": "0.11.0",
    "fs-plus": "0.13.0",
    "fstream": "0.1.24",
    "fuzzaldrin": "0.1.0",
    "git-utils": "0.29.0",
    "guid": "0.0.10",
    "jasmine-focused": "~0.15.0",
    "jasmine-node": "git://github.com/kevinsawicki/jasmine-node.git#short-stacks",
    "jasmine-tagged": "0.2.0",
    "mkdirp": "0.3.5",
    "keytar": "0.13.0",
    "less-cache": "0.10.0",
    "nslog": "0.1.0",
    "oniguruma": "0.24.0",
    "optimist": "0.4.0",
    "pathwatcher": "0.11.0",
    "pegjs": "0.7.0",
    "q": "0.9.7",
    "scandal": "0.11.0",
    "season": "0.14.0",
    "semver": "1.1.4",
    "space-pen": "2.0.2",
    "telepath": "0.81.0",
    "temp": "0.5.0",
    "underscore-plus": "0.6.1"
  },
  "packageDependencies": {
    "atom-dark-syntax": "0.10.0",
    "atom-dark-ui": "0.18.0",
    "atom-light-syntax": "0.10.0",
    "atom-light-ui": "0.17.0",
    "base16-tomorrow-dark-theme": "0.8.0",
    "solarized-dark-syntax": "0.6.0",
    "solarized-light-syntax": "0.2.0",
    "archive-view": "0.17.0",
    "autocomplete": "0.19.0",
    "autoflow": "0.11.0",
    "autosave": "0.10.0",
    "background-tips": "0.3.0",
    "bookmarks": "0.15.0",
    "bracket-matcher": "0.15.0",
    "command-logger": "0.8.0",
    "command-palette": "0.14.0",
    "dev-live-reload": "0.20.0",
    "editor-stats": "0.12.0",
    "exception-reporting": "0.9.0",
    "feedback": "0.21.0",
<<<<<<< HEAD
    "find-and-replace": "0.64.0",
=======
    "find-and-replace": "0.68.0",
>>>>>>> 98b5a400
    "fuzzy-finder": "0.28.0",
    "gists": "0.13.0",
    "git-diff": "0.21.0",
    "github-sign-in": "0.15.0",
    "go-to-line": "0.12.0",
    "grammar-selector": "0.15.0",
    "image-view": "0.11.0",
<<<<<<< HEAD
    "keybinding-resolver": "0.6.0",
    "link": "0.12.0",
=======
    "keybinding-resolver": "0.8.0",
    "link": "0.11.0",
>>>>>>> 98b5a400
    "markdown-preview": "0.22.0",
    "metrics": "0.20.0",
    "package-generator": "0.23.0",
    "release-notes": "0.15.0",
    "settings-view": "0.53.0",
    "snippets": "0.17.0",
    "spell-check": "0.18.0",
    "status-bar": "0.29.0",
    "styleguide": "0.19.0",
    "symbols-view": "0.27.0",
    "tabs": "0.16.0",
    "terminal": "0.23.0",
    "timecop": "0.11.0",
    "to-the-hubs": "0.16.0",
    "tree-view": "0.53.0",
    "visual-bell": "0.6.0",
    "welcome": "0.4.0",
    "whitespace": "0.10.0",
    "wrap-guide": "0.10.0",
    "language-c": "0.2.0",
    "language-clojure": "0.1.0",
    "language-coffee-script": "0.4.0",
    "language-css": "0.2.0",
    "language-gfm": "0.11.0",
    "language-git": "0.3.0",
    "language-go": "0.2.0",
    "language-html": "0.2.0",
    "language-hyperlink": "0.3.0",
    "language-java": "0.2.0",
    "language-javascript": "0.4.0",
    "language-json": "0.2.0",
    "language-less": "0.1.0",
    "language-make": "0.1.0",
    "language-mustache": "0.1.0",
    "language-objective-c": "0.2.0",
    "language-pegjs": "0.1.0",
    "language-perl": "0.2.0",
    "language-php": "0.2.0",
    "language-property-list": "0.2.0",
    "language-puppet": "0.2.0",
    "language-python": "0.2.0",
    "language-ruby": "0.6.0",
    "language-ruby-on-rails": "0.3.0",
    "language-sass": "0.3.0",
    "language-shellscript": "0.2.0",
    "language-source": "0.2.0",
    "language-sql": "0.2.0",
    "language-text": "0.2.0",
    "language-todo": "0.2.0",
    "language-toml": "0.7.0",
    "language-xml": "0.2.0",
    "language-yaml": "0.1.0"
  },
  "private": true,
  "scripts": {
    "preinstall": "node -e 'process.exit(0)'",
    "test": "node script/test"
  }
}<|MERGE_RESOLUTION|>--- conflicted
+++ resolved
@@ -72,11 +72,7 @@
     "editor-stats": "0.12.0",
     "exception-reporting": "0.9.0",
     "feedback": "0.21.0",
-<<<<<<< HEAD
-    "find-and-replace": "0.64.0",
-=======
     "find-and-replace": "0.68.0",
->>>>>>> 98b5a400
     "fuzzy-finder": "0.28.0",
     "gists": "0.13.0",
     "git-diff": "0.21.0",
@@ -84,13 +80,7 @@
     "go-to-line": "0.12.0",
     "grammar-selector": "0.15.0",
     "image-view": "0.11.0",
-<<<<<<< HEAD
-    "keybinding-resolver": "0.6.0",
-    "link": "0.12.0",
-=======
     "keybinding-resolver": "0.8.0",
-    "link": "0.11.0",
->>>>>>> 98b5a400
     "markdown-preview": "0.22.0",
     "metrics": "0.20.0",
     "package-generator": "0.23.0",
