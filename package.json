{
  "name": "atom",
  "productName": "Atom",
  "version": "1.11.0-dev",
  "description": "A hackable text editor for the 21st Century.",
  "main": "./src/main-process/main.js",
  "repository": {
    "type": "git",
    "url": "https://github.com/atom/atom.git"
  },
  "bugs": {
    "url": "https://github.com/atom/atom/issues"
  },
  "license": "MIT",
  "electronVersion": "0.37.8",
  "dependencies": {
    "async": "0.2.6",
    "atom-keymap": "6.3.2",
    "atom-ui": "0.4.1",
    "babel-core": "^5.8.21",
    "cached-run-in-this-context": "0.4.1",
    "chai": "3.5.0",
    "clear-cut": "^2.0.1",
    "coffee-script": "1.8.0",
    "color": "^0.7.3",
    "dedent": "^0.6.0",
    "devtron": "1.1.0",
    "event-kit": "^2.1.0",
    "find-parent-dir": "^0.3.0",
    "first-mate": "^5.1.1",
    "fs-plus": "2.9.1",
    "fstream": "0.1.24",
    "fuzzaldrin": "^2.1",
    "git-utils": "^4.1.2",
    "grim": "1.5.0",
    "jasmine-json": "~0.0",
    "jasmine-tagged": "^1.1.4",
    "jquery": "2.1.4",
    "key-path-helpers": "^0.4.0",
    "less-cache": "0.23",
    "line-top-index": "0.2.0",
    "marked": "^0.3.5",
    "mocha": "2.5.1",
    "normalize-package-data": "^2.0.0",
    "nslog": "^3",
    "oniguruma": "^5",
    "pathwatcher": "~6.5",
    "property-accessors": "^1.1.3",
    "random-words": "0.0.1",
    "resolve": "^1.1.6",
    "runas": "^3.1",
    "scandal": "^2.2",
    "scoped-property-store": "^0.17.0",
    "scrollbar-style": "^3.2",
    "season": "^5.3",
    "semver": "^4.3.3",
    "service-hub": "^0.7.0",
    "sinon": "1.17.4",
    "source-map-support": "^0.3.2",
    "temp": "0.8.1",
    "text-buffer": "9.2.10",
    "typescript-simple": "1.0.0",
    "underscore-plus": "^1.6.6",
    "winreg": "^1.2.1",
    "yargs": "^3.23.0"
  },
  "packageDependencies": {
    "atom-dark-syntax": "0.27.0",
    "atom-dark-ui": "0.52.0",
    "atom-light-syntax": "0.28.0",
    "atom-light-ui": "0.44.0",
    "base16-tomorrow-dark-theme": "1.1.0",
    "base16-tomorrow-light-theme": "1.1.1",
    "one-dark-ui": "1.5.0",
    "one-light-ui": "1.5.0",
    "one-dark-syntax": "1.3.0",
    "one-light-syntax": "1.3.0",
    "solarized-dark-syntax": "1.0.2",
    "solarized-light-syntax": "1.0.2",
    "about": "1.6.0",
    "archive-view": "0.61.1",
    "autocomplete-atom-api": "0.10.0",
    "autocomplete-css": "0.11.2",
    "autocomplete-html": "0.7.2",
    "autocomplete-plus": "2.31.1",
    "autocomplete-snippets": "1.11.0",
    "autoflow": "0.27.0",
    "autosave": "0.23.1",
    "background-tips": "0.26.1",
    "bookmarks": "0.41.1",
    "bracket-matcher": "0.82.1",
    "command-palette": "0.38.0",
    "deprecation-cop": "0.54.1",
    "dev-live-reload": "0.47.0",
    "encoding-selector": "0.22.0",
    "exception-reporting": "0.39.0",
    "find-and-replace": "0.201.0",
    "fuzzy-finder": "1.3.0",
    "git-diff": "1.1.0",
    "go-to-line": "0.31.0",
<<<<<<< HEAD
    "grammar-selector": "0.48.2",
    "image-view": "0.58.2",
=======
    "grammar-selector": "0.48.1",
    "image-view": "0.58.3",
>>>>>>> 4fe20fdd
    "incompatible-packages": "0.26.1",
    "keybinding-resolver": "0.35.0",
    "line-ending-selector": "0.5.0",
    "link": "0.31.1",
    "markdown-preview": "0.158.0",
    "metrics": "0.53.1",
    "notifications": "0.65.0",
    "open-on-github": "1.2.0",
    "package-generator": "1.0.0",
    "settings-view": "0.241.2",
    "snippets": "1.0.2",
    "spell-check": "0.67.1",
    "status-bar": "1.4.1",
    "styleguide": "0.47.0",
    "symbols-view": "0.113.1",
    "tabs": "0.100.2",
    "timecop": "0.33.2",
    "tree-view": "0.208.3",
    "update-package-dependencies": "0.10.0",
    "welcome": "0.34.0",
    "whitespace": "0.33.0",
    "wrap-guide": "0.38.1",
    "language-c": "0.52.1",
    "language-clojure": "0.21.0",
    "language-coffee-script": "0.47.2",
    "language-csharp": "0.12.1",
    "language-css": "0.37.1",
    "language-gfm": "0.88.0",
    "language-git": "0.15.0",
    "language-go": "0.42.1",
    "language-html": "0.45.1",
    "language-hyperlink": "0.16.0",
    "language-java": "0.23.0",
    "language-javascript": "0.119.0",
    "language-json": "0.18.2",
    "language-less": "0.29.5",
    "language-make": "0.22.2",
    "language-mustache": "0.13.0",
    "language-objective-c": "0.15.1",
    "language-perl": "0.35.0",
    "language-php": "0.37.2",
    "language-property-list": "0.8.0",
    "language-python": "0.45.0",
    "language-ruby": "0.69.0",
    "language-ruby-on-rails": "0.25.0",
    "language-sass": "0.56.0",
    "language-shellscript": "0.22.4",
    "language-source": "0.9.0",
    "language-sql": "0.23.0",
    "language-text": "0.7.1",
    "language-todo": "0.28.0",
    "language-toml": "0.18.0",
    "language-xml": "0.34.9",
    "language-yaml": "0.26.0"
  },
  "private": true,
  "scripts": {
    "preinstall": "node -e 'process.exit(0)'",
    "test": "node script/test"
  },
  "standard": {
    "ignore": [],
    "parser": "babel-eslint",
    "globals": [
      "atom",
      "afterEach",
      "beforeEach",
      "describe",
      "fdescribe",
      "xdescribe",
      "expect",
      "it",
      "fit",
      "xit",
      "jasmine",
      "runs",
      "spyOn",
      "waitsFor",
      "waitsForPromise",
      "indexedDB"
    ]
  }
}<|MERGE_RESOLUTION|>--- conflicted
+++ resolved
@@ -98,13 +98,8 @@
     "fuzzy-finder": "1.3.0",
     "git-diff": "1.1.0",
     "go-to-line": "0.31.0",
-<<<<<<< HEAD
     "grammar-selector": "0.48.2",
-    "image-view": "0.58.2",
-=======
-    "grammar-selector": "0.48.1",
     "image-view": "0.58.3",
->>>>>>> 4fe20fdd
     "incompatible-packages": "0.26.1",
     "keybinding-resolver": "0.35.0",
     "line-ending-selector": "0.5.0",
