{
  "name": "atom",
  "productName": "Atom",
  "version": "0.47.0",
  "main": "./src/browser/main.js",
  "repository": {
    "type": "git",
    "url": "https://github.com/atom/atom.git"
  },
  "bugs": {
    "url": "https://github.com/atom/atom/issues"
  },
  "licenses": [
    {
      "type": "Apache",
      "url": "http://github.com/atom/atom/raw/master/LICENSE.md"
    }
  ],
  "atomShellVersion": "0.8.5",
  "dependencies": {
    "async": "0.2.6",
    "bootstrap": "git://github.com/atom/bootstrap.git#6af81906189f1747fd6c93479e3d998ebe041372",
    "clear-cut": "0.2.0",
    "coffee-script": "1.6.3",
    "coffeestack": "0.6.0",
    "emissary": "0.31.0",
    "first-mate": "0.17.0",
    "fs-plus": "0.14.0",
    "fstream": "0.1.24",
    "fuzzaldrin": "0.6.0",
    "git-utils": "0.33.1",
    "guid": "0.0.10",
    "jasmine-tagged": "0.3.0",
    "mkdirp": "0.3.5",
    "keytar": "0.15.1",
    "less-cache": "0.10.0",
    "serializable": "0.3.0",
    "nslog": "0.3.0",
    "oniguruma": "0.26.0",
    "optimist": "0.4.0",
    "pathwatcher": "0.14.2",
    "pegjs": "0.8.0",
    "q": "0.9.7",
    "scandal": "0.13.0",
    "season": "0.14.0",
    "semver": "1.1.4",
    "space-pen": "3.1.0",
    "temp": "0.5.0",
    "text-buffer": "0.13.0",
    "underscore-plus": "0.6.1",
    "vm-compatibility-layer": "0.1.0",
    "theorist": "~0.14.0",
    "delegato": "~0.4.0",
    "mixto": "~0.4.0",
    "property-accessors": "~0.1.0"
  },
  "packageDependencies": {
    "atom-dark-syntax": "0.10.0",
    "atom-dark-ui": "0.20.0",
    "atom-light-syntax": "0.10.0",
    "atom-light-ui": "0.19.0",
    "base16-tomorrow-dark-theme": "0.8.0",
    "solarized-dark-syntax": "0.6.0",
    "solarized-light-syntax": "0.2.0",
    "archive-view": "0.20.0",
    "autocomplete": "0.20.0",
    "autoflow": "0.12.0",
    "autosave": "0.10.0",
    "background-tips": "0.4.0",
    "bookmarks": "0.16.0",
    "bracket-matcher": "0.19.0",
    "command-logger": "0.9.0",
    "command-palette": "0.14.0",
    "dev-live-reload": "0.22.0",
    "editor-stats": "0.12.0",
    "exception-reporting": "0.11.0",
    "feedback": "0.22.0",
    "find-and-replace": "0.76.0",
    "fuzzy-finder": "0.31.0",
    "gists": "0.15.0",
    "git-diff": "0.22.0",
    "github-sign-in": "0.16.0",
    "go-to-line": "0.15.0",
    "grammar-selector": "0.17.0",
    "image-view": "0.15.0",
    "keybinding-resolver": "0.8.0",
<<<<<<< HEAD
    "markdown-preview": "0.25.0",
=======
    "markdown-preview": "0.25.1",
>>>>>>> b9dcb569
    "metrics": "0.21.0",
    "package-generator": "0.24.0",
    "release-notes": "0.15.1",
    "settings-view": "0.56.1",
    "snippets": "0.19.0",
    "spell-check": "0.20.0",
    "status-bar": "0.32.0",
    "styleguide": "0.19.0",
    "symbols-view": "0.29.0",
    "tabs": "0.17.0",
    "terminal": "0.24.0",
    "timecop": "0.13.0",
    "to-the-hubs": "0.17.0",
    "tree-view": "0.61.0",
    "visual-bell": "0.6.0",
    "welcome": "0.4.0",
    "whitespace": "0.10.0",
    "wrap-guide": "0.12.0",
    "language-c": "0.2.0",
    "language-clojure": "0.1.0",
    "language-coffee-script": "0.4.0",
    "language-css": "0.2.0",
    "language-gfm": "0.11.0",
    "language-git": "0.3.0",
    "language-go": "0.2.0",
    "language-html": "0.2.0",
    "language-hyperlink": "0.3.0",
    "language-java": "0.2.0",
    "language-javascript": "0.4.0",
    "language-json": "0.2.0",
    "language-less": "0.1.0",
    "language-make": "0.1.0",
    "language-mustache": "0.1.0",
    "language-objective-c": "0.2.0",
    "language-pegjs": "0.1.0",
    "language-perl": "0.2.0",
    "language-php": "0.3.0",
    "language-property-list": "0.2.0",
    "language-puppet": "0.2.0",
    "language-python": "0.2.0",
    "language-ruby": "0.7.0",
    "language-ruby-on-rails": "0.4.0",
    "language-sass": "0.3.0",
    "language-shellscript": "0.2.0",
    "language-source": "0.2.0",
    "language-sql": "0.2.0",
    "language-text": "0.2.0",
    "language-todo": "0.2.0",
    "language-toml": "0.7.0",
    "language-xml": "0.2.0",
    "language-yaml": "0.1.0"
  },
  "private": true,
  "scripts": {
    "preinstall": "node -e 'process.exit(0)'",
    "test": "node script/test"
  }
}<|MERGE_RESOLUTION|>--- conflicted
+++ resolved
@@ -84,11 +84,7 @@
     "grammar-selector": "0.17.0",
     "image-view": "0.15.0",
     "keybinding-resolver": "0.8.0",
-<<<<<<< HEAD
-    "markdown-preview": "0.25.0",
-=======
     "markdown-preview": "0.25.1",
->>>>>>> b9dcb569
     "metrics": "0.21.0",
     "package-generator": "0.24.0",
     "release-notes": "0.15.1",
